<?php

namespace OCA\OpenConnector\Service;

use Adbar\Dot;
use Exception;
use JWadhams\JsonLogic;
use OCA\OpenConnector\Db\SourceMapper;
use OCA\OpenConnector\Service\AuthenticationService;
use OCA\OpenConnector\Service\MappingService;
use OCA\OpenConnector\Service\ObjectService;
use OCA\OpenConnector\Service\CallService;
use OCA\OpenConnector\Db\Source;
use OCA\OpenConnector\Db\Endpoint;
use GuzzleHttp\Client;
use GuzzleHttp\Exception\ClientException;
use GuzzleHttp\Exception\GuzzleException;
use GuzzleHttp\Exception\RequestException;
use GuzzleHttp\Exception\ServerException;
use OCP\AppFramework\Db\Entity;
use OCP\AppFramework\Db\QBMapper;
use OCP\AppFramework\Http\JSONResponse;
use OCP\IRequest;
use OCP\IURLGenerator;
use Psr\Log\LoggerInterface;
use ValueError;

/**
 * Service class for handling endpoint requests
 *
 * This class provides functionality to handle requests to endpoints, either by
 * connecting to a schema within a register or by proxying to a source.
 */
class EndpointService
{

	/**
	 * Constructor for EndpointService
	 *
	 * @param ObjectService $objectService Service for handling object operations
	 * @param CallService $callService Service for making external API calls
	 * @param LoggerInterface $logger Logger interface for error logging
	 */
	public function __construct(
		private readonly ObjectService   $objectService,
		private readonly CallService     $callService,
		private readonly LoggerInterface $logger,
		private readonly IURLGenerator   $urlGenerator,
		private readonly MappingService  $mappingService,
	)
	{
	}

	/**
	 * Handles incoming requests to endpoints
	 *
	 * This method determines how to handle the request based on the endpoint configuration.
	 * It either routes to a schema within a register or proxies to an external source.
	 *
	 * @param Endpoint $endpoint The endpoint configuration to handle
	 * @param IRequest $request The incoming request object
	 * @return JSONResponse Response containing the result
	 * @throws Exception When endpoint configuration is invalid
	 */
	public function handleRequest(Endpoint $endpoint, IRequest $request, string $path): JSONResponse
	{
		$errors = $this->checkConditions($endpoint, $request);

		if ($errors !== []) {
			return new JSONResponse(['error' => 'The following parameters are not correctly set', 'fields' => $errors], 400);
		}

		try {
			// Check if endpoint connects to a schema
			if ($endpoint->getTargetType() === 'register/schema') {
				// Handle CRUD operations via ObjectService
				return $this->handleSchemaRequest($endpoint, $request, $path);
			}

			// Check if endpoint connects to a source
			if ($endpoint->getTargetType() === 'api') {
				// Proxy request to source via CallService
				return $this->handleSourceRequest($endpoint, $request);
			}

			// Invalid endpoint configuration
			throw new Exception('Endpoint must specify either a schema or source connection');

		} catch (Exception $e) {
			$this->logger->error('Error handling endpoint request: ' . $e->getMessage());
			return new JSONResponse(
				['error' => $e->getMessage()],
				400
			);
		}
	}

	/**
	 * Parses a path to get the parameters in a path.
	 *
	 * @param array $endpointArray The endpoint array from an endpoint object.
	 * @param string $path The path called by the client.
	 *
	 * @return array The parsed path with the fields having the correct name.
	 */
	private function getPathParameters(array $endpointArray, string $path): array
	{
		$pathParts = explode(separator: '/', string: $path);

		$endpointArrayNormalized = array_map(
			function ($item) {
				return str_replace(
					search: ['{{', '{{ ', '}}', '}}'],
					replace: '',
					subject: $item
				);
			},
			$endpointArray);

		try {
			$pathParams = array_combine(
				keys: $endpointArrayNormalized,
				values: $pathParts
			);
		} catch (ValueError $error) {
			array_pop($endpointArrayNormalized);
			$pathParams = array_combine(
				keys: $endpointArrayNormalized,
				values: $pathParts
			);
		}

		return $pathParams;
	}

	/**
	 * Fetch objects for the endpoint.
	 *
	 * @param \OCA\OpenRegister\Service\ObjectService|QBMapper $mapper The mapper for the object type
	 * @param array $parameters The parameters from the request
	 * @param array $pathParams The parameters in the path
	 * @param int $status The HTTP status to return.
	 * @return Entity|array The object(s) confirming to the request.
	 * @throws Exception
	 */
	private function getObjects(
		\OCA\OpenRegister\Service\ObjectService|QBMapper $mapper,
		array                                            $parameters,
		array                                            $pathParams,
		int                                              &$status = 200
	): Entity|array
	{
		if (isset($pathParams['id']) === true && $pathParams['id'] === end($pathParams)) {
			return $mapper->find($pathParams['id']);
		} else if (isset($pathParams['id']) === true) {

			// Set the array pointer to the location of the id, so we can fetch the parameters further down the line in order.
			while (prev($pathParams) !== $pathParams['id']) {
			}

			$property = next($pathParams);

			if (next($pathParams) !== false) {
				$id = pos($pathParams);
			}

			$main = $mapper->find($pathParams['id'])->getObject();
			$ids = $main[$property];

			if (isset($id) === true && in_array(needle: $id, haystack: $ids) === true) {

				return $mapper->findSubObjects([$id], $property)[0];
			} else if (isset($id) === true) {
				$status = 404;
				return ['error' => 'not found', 'message' => "the subobject with id $id does not exist"];

			}

			return $mapper->findSubObjects($ids, $property);
		}

		$result = $mapper->findAllPaginated(requestParams: $parameters);

		$returnArray = [
			'count' => $result['total'],
		];

		if ($result['page'] < $result['pages']) {
			$parameters['page'] = $result['page'] + 1;
			$parameters['_path'] = implode('/', $pathParams);

			$returnArray['next'] = $this->urlGenerator->getAbsoluteURL(
				$this->urlGenerator->linkToRoute(
					routeName: 'openconnector.endpoints.handlepath',
					arguments: $parameters
				)
			);
		}
		if ($result['page'] > 1) {
			$parameters['page'] = $result['page'] - 1;
			$parameters['_path'] = implode('/', $pathParams);

			$returnArray['previous'] = $this->urlGenerator->getAbsoluteURL(
				$this->urlGenerator->linkToRoute(
					routeName: 'openconnector.endpoints.handlepath',
					arguments: $parameters
				)
			);
		}

		$returnArray['results'] = $result['results'];

		return $returnArray;
	}

	/**
	 * Handles requests for schema-based endpoints
	 *
	 * @param Endpoint $endpoint The endpoint configuration
	 * @param IRequest $request The incoming request
	 * @return JSONResponse
	 */
	private function handleSchemaRequest(Endpoint $endpoint, IRequest $request, string $path): JSONResponse
	{
		// Get request method
		$method = $request->getMethod();
		$target = explode('/', $endpoint->getTargetId());

		$register = $target[0];
		$schema = $target[1];

<<<<<<< HEAD
		// @todo: shouldn't this just get OpenRegister ObjectService here? In this case we should use: $this->getOpenRegisters()
=======

>>>>>>> a6488f91
		$mapper = $this->objectService->getMapper(schema: $schema, register: $register);

		$parameters = $request->getParams();


		if ($endpoint->getInputMapping() !== null) {
			$inputMapping = $this->mappingService->getMapping($endpoint->getInputMapping());
			$parameters = $this->mappingService->executeMapping(mapping: $inputMapping, input: $parameters);
		}

		$pathParams = $this->getPathParameters($endpoint->getEndpointArray(), $path);

		unset($parameters['_route'], $parameters['_path']);

		$status = 200;

		$headers = $request->getHeader('Accept-Crs') === '' ? [] : ['Content-Crs' => $request->getHeader('Accept-Crs')];

		// Route to appropriate ObjectService method based on HTTP method
		return match ($method) {
			'GET' => new JSONResponse(
				$this->getObjects(mapper: $mapper, parameters: $parameters, pathParams: $pathParams, status: $status), statusCode: $status, headers: $headers
			),
			'POST' => new JSONResponse(
				$mapper->createFromArray(object: $parameters)
			),
			'PUT' => new JSONResponse(
				$mapper->updateFromArray($request->getParams()['id'], $request->getParams(), true, true)
			),
			'DELETE' => new JSONResponse(
				$mapper->delete($request->getParams())
			),
			default => throw new Exception('Unsupported HTTP method')
		};
	}

	/**
	 * Gets the raw content for an http request from the input stream.
	 *
	 * @return string The raw content body for an http request
	 */
	private function getRawContent(): string
	{
		return file_get_contents(filename: 'php://input');
	}

	/**
	 * Get all headers for a HTTP request.
	 *
	 * @param array $server The server data from the request.
	 * @param bool $proxyHeaders Whether the proxy headers should be returned.
	 *
	 * @return array The resulting headers.
	 */
	private function getHeaders(array $server, bool $proxyHeaders = false): array
	{
		$headers = array_filter(
			array: $server,
			callback: function (string $key) use ($proxyHeaders) {
				if (str_starts_with($key, 'HTTP_') === false) {
					return false;
				} else if ($proxyHeaders === false
					&& (str_starts_with(haystack: $key, needle: 'HTTP_X_FORWARDED')
						|| $key === 'HTTP_X_REAL_IP' || $key === 'HTTP_X_ORIGINAL_URI'
					)
				) {
					return false;
				}

				return true;
			},
			mode: ARRAY_FILTER_USE_KEY
		);

		$keys = array_keys($headers);

		return array_combine(
			array_map(
				callback: function ($key) {
					return strtolower(string: substr(string: $key, offset: 5));
				},
				array: $keys),
			$headers
		);
	}

	/**
	 * Check conditions for using an endpoint.
	 *
	 * @param Endpoint $endpoint The endpoint for which the checks should be done.
	 * @param IRequest $request The inbound request.
	 * @return array
	 * @throws Exception
	 */
	private function checkConditions(Endpoint $endpoint, IRequest $request): array
	{
		$conditions = $endpoint->getConditions();
		$data['parameters'] = $request->getParams();
		$data['headers'] = $this->getHeaders($request->server, true);

		$result = JsonLogic::apply(logic: $conditions, data: $data);

		if ($result === true || $result === []) {
			return [];
		}

		return $result;
	}

	/**
	 * Handles requests for source-based endpoints
	 *
	 * @param Endpoint $endpoint The endpoint configuration
	 * @param IRequest $request The incoming request
	 * @return JSONResponse
	 */
	private function handleSourceRequest(Endpoint $endpoint, IRequest $request): JSONResponse
	{
		$headers = $this->getHeaders($request->server);

		// Proxy the request to the source via CallService
		$response = $this->callService->call(
			source: $endpoint->getSource(),
			endpoint: $endpoint->getPath(),
			method: $request->getMethod(),
			config: [
				'query' => $request->getParams(),
				'headers' => $headers,
				'body' => $this->getRawContent(),
			]
		);

		return new JSONResponse(
			$response->getResponse(),
			$response->getStatusCode()
		);
	}
}<|MERGE_RESOLUTION|>--- conflicted
+++ resolved
@@ -229,11 +229,7 @@
 		$register = $target[0];
 		$schema = $target[1];
 
-<<<<<<< HEAD
-		// @todo: shouldn't this just get OpenRegister ObjectService here? In this case we should use: $this->getOpenRegisters()
-=======
-
->>>>>>> a6488f91
+
 		$mapper = $this->objectService->getMapper(schema: $schema, register: $register);
 
 		$parameters = $request->getParams();
