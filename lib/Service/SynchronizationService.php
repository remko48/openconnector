<?php

namespace OCA\OpenConnector\Service;

use Exception;
use GuzzleHttp\Exception\GuzzleException;
use JWadhams\JsonLogic;
use OC\User\NoUserException;
use OCA\OpenConnector\Db\CallLog;
use OCA\OpenConnector\Db\Endpoint;
use OCA\OpenConnector\Db\Mapping;
use OCA\OpenConnector\Db\Rule;
use OCA\OpenConnector\Db\RuleMapper;
use OCA\OpenConnector\Db\Source;
use OCA\OpenConnector\Db\SourceMapper;
use OCA\OpenConnector\Db\MappignMapper;
use OCA\OpenConnector\Db\Synchronization;
use OCA\OpenConnector\Db\SynchronizationMapper;
use OCA\OpenConnector\Db\SynchronizationLog;
use OCA\OpenConnector\Db\SynchronizationLogMapper;
use OCA\OpenConnector\Db\SynchronizationContract;
use OCA\OpenConnector\Db\SynchronizationContractLog;
use OCA\OpenConnector\Db\SynchronizationContractLogMapper;
use OCA\OpenConnector\Db\SynchronizationContractMapper;
use OCA\OpenConnector\Service\CallService;
use OCA\OpenConnector\Service\MappingService;
use OCA\OpenRegister\Db\ObjectEntity;
use OCP\AppFramework\Db\MultipleObjectsReturnedException;
use OCP\AppFramework\Http\JSONResponse;
use OCP\Files\GenericFileException;
use OCP\Files\NotFoundException;
use OCP\Files\NotPermittedException;
use OCP\IRequest;
use OCP\Lock\LockedException;
use Psr\Container\ContainerExceptionInterface;
use Psr\Container\NotFoundExceptionInterface;
use Symfony\Component\HttpKernel\Exception\TooManyRequestsHttpException;
use Symfony\Component\Uid\Uuid;
use OCP\AppFramework\Db\DoesNotExistException;
use Adbar\Dot;
use OCP\SystemTag\ISystemTagManager;
use OCP\SystemTag\ISystemTagObjectMapper;
use OCP\Files\File;
use OCP\SystemTag\TagNotFoundException;

use Psr\Container\ContainerInterface;
use DateInterval;
use DateTime;
use OCA\OpenConnector\Db\MappingMapper;
use OCP\AppFramework\Http\NotFoundResponse;
use Twig\Environment;
use Twig\Error\LoaderError;
use Twig\Error\SyntaxError;

class SynchronizationService
{
	private CallService $callService;
	private MappingService $mappingService;
	private ContainerInterface $containerInterface;
	private SynchronizationMapper $synchronizationMapper;
	private SourceMapper $sourceMapper;
	private MappingMapper $mappingMapper;
	private SynchronizationContractMapper $synchronizationContractMapper;
	private SynchronizationContractLogMapper $synchronizationContractLogMapper;
	private SynchronizationLogMapper $synchronizationLogMapper;
	private Source $source;

    const EXTRA_DATA_CONFIGS_LOCATION          = 'extraDataConfigs';
    const EXTRA_DATA_DYNAMIC_ENDPOINT_LOCATION = 'dynamicEndpointLocation';
    const EXTRA_DATA_STATIC_ENDPOINT_LOCATION  = 'staticEndpoint';
    const KEY_FOR_EXTRA_DATA_LOCATION          = 'keyToSetExtraData';
    const MERGE_EXTRA_DATA_OBJECT_LOCATION     = 'mergeExtraData';
    const UNSET_CONFIG_KEY_LOCATION            = 'unsetConfigKey';

    const FILE_TAG_TYPE                        = 'file';


	public function __construct(
		CallService                      $callService,
		MappingService                   $mappingService,
		ContainerInterface               $containerInterface,
		SourceMapper                     $sourceMapper,
		MappingMapper                    $mappingMapper,
		SynchronizationMapper            $synchronizationMapper,
		SynchronizationLogMapper         $synchronizationLogMapper,
		SynchronizationContractMapper    $synchronizationContractMapper,
		SynchronizationContractLogMapper $synchronizationContractLogMapper,
		private readonly ObjectService   $objectService,
        private readonly StorageService  $storageService,
        private readonly RuleMapper      $ruleMapper,
        private readonly ISystemTagManager      $systemTagManager,
        private readonly ISystemTagObjectMapper $systemTagMapper,
	)
	{
		$this->callService = $callService;
		$this->mappingService = $mappingService;
		$this->containerInterface = $containerInterface;
		$this->synchronizationMapper = $synchronizationMapper;
		$this->mappingMapper = $mappingMapper;
		$this->synchronizationContractMapper = $synchronizationContractMapper;
		$this->synchronizationLogMapper = $synchronizationLogMapper;
		$this->synchronizationContractLogMapper = $synchronizationContractLogMapper;
		$this->sourceMapper = $sourceMapper;
	}

	/**
	 * Synchronizes a given synchronization (or a complete source).
	 *
	 * @param Synchronization $synchronization
	 * @param bool|null $isTest False by default, currently added for synchronziation-test endpoint
	 * @param bool|null $force False by default, if true, the object will be updated regardless of changes
	 * @return array
	 * @throws ContainerExceptionInterface
	 * @throws NotFoundExceptionInterface
	 * @throws GuzzleException
	 * @throws LoaderError
	 * @throws SyntaxError
	 * @throws MultipleObjectsReturnedException
	 * @throws \OCP\DB\Exception
	 * @throws Exception
	 * @throws TooManyRequestsHttpException
	 */
	public function synchronize(
		Synchronization $synchronization, 
		?bool $isTest = false,
		?bool $force = false
	): array
	{
		// Create log with synchronization ID and initialize results tracking
		$log = [
			'synchronizationId' => $synchronization->getUuid(),
			'result' => [
				'objects' => [
					'found' => 0,
					'skipped' => 0, 
					'created' => 0,
					'updated' => 0,
					'deleted' => 0,
					'invalid' => 0
				],
				'contracts' => []
			],
			'test' => $isTest,
			'force' => $force
		];

		// lets always create the log entry first, because we need its uuid later on for contractLogs
		$log = $this->synchronizationLogMapper->createFromArray($log);

		$sourceConfig = $this->callService->applyConfigDot($synchronization->getSourceConfig());

		// check if sourceId is empty
		if (empty($synchronization->getSourceId()) === true) {
			$log->setMessage('sourceId of synchronization cannot be empty. Canceling synchronization...');

			$this->synchronizationLogMapper->update($log);
			throw new Exception('sourceId of synchronization cannot be empty. Canceling synchronization...');
		}

		// get objects from source
		try {
			$objectList = $this->getAllObjectsFromSource(synchronization: $synchronization, isTest: $isTest);
		} catch (TooManyRequestsHttpException $e) {
			$rateLimitException = $e;
		}

		// Update log
		// Get existing result array from log
		$result = $log->getResult();
		// Update found objects count while preserving other result properties
		$result['objects']['found'] = count($objectList);

		foreach ($objectList as $key => $object) {
			// We can only deal with arrays (bassed on the source empty values or string might be returned)
			if (is_array($object) === false) {
				$result['objects']['invalid']++;
				unset($objectList[$key]);
				continue;
			}

			// Check if object adheres to conditions.
			// Take note, JsonLogic::apply() returns a range of return types, so checking it with '=== false' or '!== true' does not work properly.
			if ($synchronization->getConditions() !== [] && !JsonLogic::apply($synchronization->getConditions(), $object)) {

				// Increment skipped count in log since object doesn't meet conditions
				$result['objects']['skipped']++;
				unset($objectList[$key]);
				continue;
			}

			// If the source configuration contains a dot notation for the id position, we need to extract the id from the source object
			$originId = $this->getOriginId($synchronization, $object);

			// Get the synchronization contract for this object
			$synchronizationContract = $this->synchronizationContractMapper->findSyncContractByOriginId(synchronizationId: $synchronization->id, originId: $originId);

			if ($synchronizationContract instanceof SynchronizationContract === false) {
				// Only persist if not test				
				$synchronizationContract = new SynchronizationContract();
				$synchronizationContract->setSynchronizationId($synchronization->getId());
				$synchronizationContract->setOriginId($originId); 

				$synchronizationContractResult = $this->synchronizeContract(
					synchronizationContract: $synchronizationContract, 
					synchronization: $synchronization, 
					object: $object, 
					isTest: $isTest,
					force: false,
					log: $log
				);

				$synchronizationContract = $synchronizationContractResult['contract'];
				$result['contracts'][] = $synchronizationContractResult['contract']['uuid'];
				$result['logs'][] = $synchronizationContractResult['log']['uuid'];
			} else {
				// @todo this is wierd
				$synchronizationContractResult = $this->synchronizeContract(
					synchronizationContract: $synchronizationContract, 
					synchronization: $synchronization, 
					object: $object, 
					isTest: $isTest,
					force: false,
					log: $log
				);

				$synchronizationContract = $synchronizationContractResult['contract'];
				$result['contracts'][] = $synchronizationContractResult['contract']['uuid'];
				$result['logs'][] = $synchronizationContractResult['log']['uuid'];
			}

			$synchronizedTargetIds[] = $synchronizationContract['targetId'];
		}

		// Delete invalid objects		
		if($isTest === false) {			
			$result['objects']['deleted'] = $this->deleteInvalidObjects(synchronization: $synchronization, synchronizedTargetIds: $synchronizedTargetIds);
		}
		else {
			// In test mode we don't delete objects, so we guess the deleted count by subtracting the invalid, sjipped, updated and created count form the found count
			$result['objects']['deleted'] = $log['result']['objects']['found'] - $log['result']['objects']['invalid'] - $log['result']['objects']['skipped'] - $log['result']['objects']['updated'] - $log['result']['objects']['created'];
		}

		// @todo: refactor to actions
		foreach ($synchronization->getFollowUps() as $followUp) {
			$followUpSynchronization = $this->synchronizationMapper->find($followUp);
			$this->synchronize(synchronization: $followUpSynchronization, isTest: $isTest, force: $force);
		}

		$log->setResult($result);
		// Rate limit exception
		if (isset($rateLimitException) === true) {
			$log->setMessage($rateLimitException->getMessage());

			$this->synchronizationLogMapper->update( $log);
			throw new TooManyRequestsHttpException(
				message: $rateLimitException->getMessage(),
				code: 429,
				headers: $rateLimitException->getHeaders()
			);
		}

		$log->setMessage('Succes');
		$this->synchronizationLogMapper->update($log);
		return $log->jsonSerialize();
	}

	/**
	 * Gets id from object as is in the origin
	 *
	 * @param Synchronization $synchronization
	 * @param array $object
	 *
	 * @return string|int id
	 * @throws Exception
	 */
	private function getOriginId(Synchronization $synchronization, array $object): int|string
	{
		// Default ID position is 'id' if not specified in source config
		$originIdPosition = 'id';
		$sourceConfig = $synchronization->getSourceConfig();

		// Check if a custom ID position is defined in the source configuration
		if (isset($sourceConfig['idPosition']) === true && empty($sourceConfig['idPosition']) === false) {
			// Override default with custom ID position from config
			$originIdPosition = $sourceConfig['idPosition'];
		}

		// Create Dot object for easy access to nested array values
		$objectDot = new Dot($object);

		// Try to get the ID value from the specified position in the object
		$originId = $objectDot->get($originIdPosition);

		// If no ID was found at the specified position, throw an error
		if ($originId === null) {
			throw new Exception('Could not find origin id in object for key: ' . $originIdPosition);
		}

		// Return the found ID value
		return $originId;
	}

	/**
	 * Fetch an object from a specific endpoint.
	 *
	 * @param Synchronization $synchronization The synchronization containing the source.
	 * @param string $endpoint The endpoint to request to fetch the desired object.
	 *
	 * @return array The resulting object.
	 *
	 * @throws GuzzleException
	 * @throws LoaderError
	 * @throws SyntaxError
	 * @throws \OCP\DB\Exception
	 */
	public function getObjectFromSource(Synchronization $synchronization, string $endpoint): array
	{
		$source = $this->sourceMapper->find(id: $synchronization->getSourceId());

		// Let's get the source config
		$sourceConfig = $this->callService->applyConfigDot($synchronization->getSourceConfig());
		$headers = $sourceConfig['headers'] ?? [];
		$query = $sourceConfig['query'] ?? [];
		$config = [
			'headers' => $headers,
			'query' => $query,
		];


		if (str_starts_with($endpoint, $source->getLocation()) === true) {
			$endpoint = str_replace(search: $source->getLocation(), replace: '', subject: $endpoint);
		}

		// Make the initial API call, read denotes that we call an endpoint for a single object (for config variations).
		$response = $this->callService->call(source: $source, endpoint: $endpoint, config: $config, read: true)->getResponse();

		return json_decode($response['body'], true);
	}

	/**
	 * Fetches additional data for a given object based on the synchronization configuration.
	 *
	 * This method retrieves extra data using either a dynamically determined endpoint from the object
	 * or a statically defined endpoint in the configuration. The extra data can be merged with the original
	 * object or returned as-is, based on the provided configuration.
	 *
	 * @param Synchronization $synchronization The synchronization instance containing configuration details.
	 * @param array $extraDataConfig The configuration array specifying how to retrieve and handle the extra data:
	 *      - EXTRA_DATA_DYNAMIC_ENDPOINT_LOCATION: The key to retrieve the dynamic endpoint from the object.
	 *      - EXTRA_DATA_STATIC_ENDPOINT_LOCATION: The statically defined endpoint.
	 *      - KEY_FOR_EXTRA_DATA_LOCATION: The key under which the extra data should be returned.
	 *      - MERGE_EXTRA_DATA_OBJECT_LOCATION: Boolean flag indicating whether to merge the extra data with the object.
	 * @param array $object The original object for which extra data needs to be fetched.
	 * @param string|null $originId
	 *
	 * @return array The original object merged with the extra data, or the extra data itself based on the configuration.
	 *
	 * @throws Exception|GuzzleException If both dynamic and static endpoint configurations are missing or the endpoint cannot be determined.
	 */
	private function fetchExtraDataForObject(
		Synchronization $synchronization,
		array $extraDataConfig,
		array $object, ?string
		$originId = null
	): array
	{
		if (isset($extraDataConfig[$this::EXTRA_DATA_DYNAMIC_ENDPOINT_LOCATION]) === false && isset($extraDataConfig[$this::EXTRA_DATA_STATIC_ENDPOINT_LOCATION]) === false) {
			return $object;
		}

		// Get endpoint from earlier fetched object.
		if (isset($extraDataConfig[$this::EXTRA_DATA_DYNAMIC_ENDPOINT_LOCATION]) === true) {
			$dotObject = new Dot($object);
			$endpoint = $dotObject->get($extraDataConfig[$this::EXTRA_DATA_DYNAMIC_ENDPOINT_LOCATION] ?? null);
		}

		// Get endpoint static defined in config.
		if (isset($extraDataConfig[$this::EXTRA_DATA_STATIC_ENDPOINT_LOCATION]) === true) {

			if ($originId === null) {
				$originId = $this->getOriginId($synchronization, $object);
			}

			if (isset($extraDataConfig['endpointIdLocation']) === true) {
				$dotObject = new Dot($object);
				$originId = $dotObject->get($extraDataConfig['endpointIdLocation']);
			}


			$endpoint = $extraDataConfig[$this::EXTRA_DATA_STATIC_ENDPOINT_LOCATION];

			if ($originId === null) {
				$originId = $this->getOriginId($synchronization, $object);
			}

			$endpoint = str_replace(search: '{{ originId }}', replace: $originId, subject: $endpoint);
			$endpoint = str_replace(search: '{{originId}}', replace: $originId, subject: $endpoint);

			if (isset($extraDataConfig['subObjectId']) === true) {
				$objectDot = new Dot($object);
				$subObjectId = $objectDot->get($extraDataConfig['subObjectId']);
				if ($subObjectId !== null) {
					$endpoint = str_replace(search: '{{ subObjectId }}', replace: $subObjectId, subject: $endpoint);
					$endpoint = str_replace(search: '{{subObjectId}}', replace: $subObjectId, subject: $endpoint);
				}
			}
		}

		if (!$endpoint) {
			throw new Exception(
				sprintf(
					'Could not get static or dynamic endpoint, object: %s',
					json_encode($object)
				)
			);
		}

        $sourceConfig = $synchronization->getSourceConfig();
        if (isset($extraDataConfig[$this::UNSET_CONFIG_KEY_LOCATION]) === true && isset($sourceConfig[$extraDataConfig[$this::UNSET_CONFIG_KEY_LOCATION]]) === true) {
            unset($sourceConfig[$extraDataConfig[$this::UNSET_CONFIG_KEY_LOCATION]]);
            $synchronization->setSourceConfig($sourceConfig);
        }

        $extraData = $this->getObjectFromSource($synchronization, $endpoint);

		// Temporary fix,
		if (isset($extraDataConfig['extraDataConfigPerResult']) === true) {
			$dotObject = new Dot($extraData);
			$results = $dotObject->get($extraDataConfig['resultsLocation']);

			foreach ($results as $key => $result) {
				$results[$key] = $this->fetchExtraDataForObject(synchronization: $synchronization, extraDataConfig: $extraDataConfig['extraDataConfigPerResult'], object: $result, originId: $originId);
			}

			$extraData = $results;
		}

		// Set new key if configured.
		if (isset($extraDataConfig[$this::KEY_FOR_EXTRA_DATA_LOCATION]) === true) {
			$extraData = [$extraDataConfig[$this::KEY_FOR_EXTRA_DATA_LOCATION] => $extraData];
		}

		// Merge with earlier fetchde object if configured.
		if (isset($extraDataConfig[$this::MERGE_EXTRA_DATA_OBJECT_LOCATION]) === true && ($extraDataConfig[$this::MERGE_EXTRA_DATA_OBJECT_LOCATION] === true || $extraDataConfig[$this::MERGE_EXTRA_DATA_OBJECT_LOCATION] === 'true')) {
			return array_merge($object, $extraData);
		}

		return $extraData;
	}

	/**
	 * Fetches multiple extra data entries for an object based on the source configuration.
	 *
	 * This method iterates through a list of extra data configurations, fetches the additional data for each configuration,
	 * and merges it with the original object.
	 *
	 * @param Synchronization $synchronization The synchronization instance containing configuration details.
	 * @param array $sourceConfig The source configuration containing extra data retrieval settings.
	 * @param array $object The original object for which extra data needs to be fetched.
	 *
	 * @return array The updated object with all fetched extra data merged into it.
	 * @throws GuzzleException
	 */
	private function fetchMultipleExtraData(Synchronization $synchronization, array $sourceConfig, array $object): array
	{
		if (isset($sourceConfig[$this::EXTRA_DATA_CONFIGS_LOCATION]) === true) {
			foreach ($sourceConfig[$this::EXTRA_DATA_CONFIGS_LOCATION] as $extraDataConfig) {
				$object = array_merge($object, $this->fetchExtraDataForObject($synchronization, $extraDataConfig, $object));
			}
		}

		return $object;
	}

	/**
	 * Maps a given object using a source hash mapping configuration.
	 *
	 * This function retrieves a hash mapping configuration for a synchronization instance, if available,
	 * and applies it to the input object using the mapping service.
	 *
	 * @param Synchronization $synchronization The synchronization instance containing the hash mapping configuration.
	 * @param array $object The input object to be mapped.
	 *
	 * @return array|Exception The mapped object, or the original object if no mapping is found.
	 * @throws LoaderError
	 * @throws SyntaxError
	 */
	private function mapHashObject(Synchronization $synchronization, array $object): array|Exception
	{
		if (empty($synchronization->getSourceHashMapping()) === false) {
			try {
				$sourceHashMapping = $this->mappingMapper->find(id: $synchronization->getSourceHashMapping());
			} catch (DoesNotExistException $exception) {
				return new Exception($exception->getMessage());
			}

			// Execute mapping if found
			if ($sourceHashMapping) {
				return $this->mappingService->executeMapping(mapping: $sourceHashMapping, input: $object);
			}
		}

		return $object;
	}

	/**
	 * Deletes invalid objects associated with a synchronization.
	 *
	 * This function identifies and removes objects that are no longer valid or do not exist
	 * in the source data for a given synchronization. It compares the target IDs from the
	 * synchronization contract with the synchronized target IDs and deletes the unmatched ones.
	 *
	 * @param Synchronization $synchronization The synchronization entity to process.
	 * @param array|null $synchronizedTargetIds An array of target IDs that are still valid in the source.
	 *
	 * @return int The count of objects that were deleted.
	 * @throws ContainerExceptionInterface|NotFoundExceptionInterface|\OCP\DB\Exception If any database or object deletion errors occur during execution.
	 */
	public function deleteInvalidObjects(Synchronization $synchronization, ?array $synchronizedTargetIds = []): int
	{
		$deletedObjectsCount = 0;
		$type = $synchronization->getTargetType();

		switch ($type) {
			case 'register/schema':

				$targetIdsToDelete = [];
				$allContracts = $this->synchronizationContractMapper->findAllBySynchronization($synchronization->getId());
				$allContractTargetIds = [];
				foreach ($allContracts as $contract) {
					if ($contract->getTargetId() !== null) {
						$allContractTargetIds[] = $contract->getTargetId();
					}
				}

				// Initialize $synchronizedTargetIds as empty array if null
				if ($synchronizedTargetIds === null) {
					$synchronizedTargetIds = [];
				}

				// Check if we have contracts that became invalid or do not exist in the source anymore
				$targetIdsToDelete = array_diff($allContractTargetIds, $synchronizedTargetIds);

				foreach ($targetIdsToDelete as $targetIdToDelete) {
					try {
						$synchronizationContract = $this->synchronizationContractMapper->findOnTarget(synchronization: $synchronization->getId(), targetId: $targetIdToDelete);
						if ($synchronizationContract === null) {
							continue;
						}
						$synchronizationContract = $this->updateTarget(synchronizationContract: $synchronizationContract, targetObject: [], action: 'delete');
						$this->synchronizationContractMapper->update($synchronizationContract);
						$deletedObjectsCount++;
					} catch (DoesNotExistException $exception) {
						// @todo log
					}
				}
				break;
		}

		return $deletedObjectsCount;
	}

	/**
	 * Synchronize a contract
	 *
	 * @param SynchronizationContract $synchronizationContract
	 * @param Synchronization|null $synchronization
	 * @param array $object
	 * @param bool|null $isTest False by default, currently added for synchronization-test endpoint
	 * @param bool|null $force False by default, if true, the object will be updated regardless of changes
	 * @param SynchronizationLog|null $log The log to update
	 * @return SynchronizationContract|Exception|array
	 * @throws ContainerExceptionInterface
	 * @throws NotFoundExceptionInterface
	 * @throws LoaderError
	 * @throws SyntaxError
	 * @throws GuzzleException
	 */
	public function synchronizeContract(
		SynchronizationContract $synchronizationContract, 
		Synchronization $synchronization = null, 
		array $object = [], 
		?bool $isTest = false,
		?bool $force = false,
		?SynchronizationLog $log = null 
		): SynchronizationContract|Exception|array
	{
		// We are doing something so lets log it
        var_dump($synchronizationContract->getId());
        if ($synchronizationContract->getId() !== null) {
            $contractLog = $this->synchronizationContractLogMapper->createFromArray(
                [
                    'synchronizationId' => $synchronization->getId(),
                    'synchronizationContractId' => $synchronizationContract->getId(),
                    'source' => $object,
                    'test' => $isTest,
                    'force' => $force,
                ]
            );
        }

		if ($contractLog  !== null) {
			$contractLog->setSynchronizationLogId($log->getId());
		}

		$sourceConfig = $this->callService->applyConfigDot($synchronization->getSourceConfig());

		// Check if extra data needs to be fetched
		$object = $this->fetchMultipleExtraData(synchronization: $synchronization, sourceConfig: $sourceConfig, object: $object);

		// Get mapped hash object (some fields can make it look the object has changed even if it hasn't)
		$hashObject = $this->mapHashObject(synchronization: $synchronization, object: $object);
		// Let create a source hash for the object
		$originHash = md5(serialize($hashObject));

		// If no source target mapping is defined, use original object
		if (empty($synchronization->getSourceTargetMapping()) === true) {
            $sourceTargetMapping = null;
		} else {
			try {
				$sourceTargetMapping = $this->mappingMapper->find(id: $synchronization->getSourceTargetMapping());
			} catch (DoesNotExistException $exception) {
				return new Exception($exception->getMessage());
			}
		}

        // Let's prevent pointless updates by checking:
        // 1. If the origin hash matches (object hasn't changed)
        // 2. If the synchronization config hasn't been updated since last check
        // 3. If source target mapping exists, check it hasn't been updated since last check
        // 4. If target ID and hash exist (object hasn't been removed from target)
        // 5. Force parameter is false (otherwise always continue with update)
		if (
            $force === false &&
            $originHash === $synchronizationContract->getOriginHash() &&
            $synchronization->getUpdated() < $synchronizationContract->getSourceLastChecked() &&
            ($sourceTargetMapping === null ||
             $sourceTargetMapping->getUpdated() < $synchronizationContract->getSourceLastChecked()) &&
            $synchronizationContract->getTargetId() !== null &&
            $synchronizationContract->getTargetHash() !== null
            ) {
			// We checked the source so let log that			
			$synchronizationContract->setSourceLastChecked(new DateTime());
			// The object has not changed and neither config nor mapping have been updated since last check
			$contractLog = $this->synchronizationContractLogMapper->update($contractLog);
			return [
				'log' => $contractLog->jsonSerialize(),
				'contract' => $synchronizationContract->jsonSerialize()
			];
		}

		// The object has changed, oke let do mappig and set metadata
		$synchronizationContract->setOriginHash($originHash);
		$synchronizationContract->setSourceLastChanged(new DateTime());
		$synchronizationContract->setSourceLastChecked(new DateTime());

        // Execute mapping if found
        if ($sourceTargetMapping) {
            $targetObject = $this->mappingService->executeMapping(mapping: $sourceTargetMapping, input: $object);
        } else {
            $targetObject = $object;
        }

        if ($contractLog) {
		    $contractLog->setTarget($targetObject);
        }

        if ($synchronization->getActions() !== []) {
            $targetObject = $this->processRules(synchronization: $synchronization, data: $targetObject, timing: 'before');
        }

            // set the target hash
        $targetHash = md5(serialize($targetObject));

        $synchronizationContract->setTargetHash($targetHash);
		$synchronizationContract->setTargetLastChanged(new DateTime());
		$synchronizationContract->setTargetLastSynced(new DateTime());
		$synchronizationContract->setSourceLastSynced(new DateTime());


		// Handle synchronization based on test mode
		if ($isTest === true) {
			// Return test data without updating target
			$contractLog->setTargetResult('test');
			$contractLog = $this->synchronizationContractLogMapper->update($contractLog);
			return [
				'log' => $contractLog->jsonSerialize(),
				'contract' => $synchronizationContract->jsonSerialize()
			];
		}

		// Update target and create log when not in test mode
		$synchronizationContract = $this->updateTarget(
			synchronizationContract: $synchronizationContract,
			targetObject: $targetObject
		);

        if ($synchronization->getTargetType() === 'register/schema') {
            [$registerId, $schemaId] = explode(separator: '/', string: $synchronization->getTargetId());
            $this->processRules(synchronization: $synchronization, data: $targetObject, timing: 'after', objectId: $synchronizationContract->getTargetId(), registerId: $registerId, schemaId: $schemaId);
        }

		// Create log entry for the synchronization
        if ($contractLog) {
		    $contractLog->setTargetResult($synchronizationContract->getTargetLastAction());
		    $contractLog = $this->synchronizationContractLogMapper->update($contractLog);
        }

        if ($synchronizationContract->getId()) {
            $synchronizationContract = $this->synchronizationContractMapper->update($synchronizationContract);
        } else {
            if ($synchronizationContract->getUuid() === null) {
                $synchronizationContract->setUuid(Uuid::v4());
            }
            $synchronizationContract = $this->synchronizationContractMapper->insertOrUpdate($synchronizationContract);
        }

		return [
			'log' => $contractLog ? $contractLog->jsonSerialize() : [],
			'contract' => $synchronizationContract->jsonSerialize()
		];
	}

	/**
	 * Updates or deletes a target object in the Open Register system.
	 *
	 * This method updates a target object associated with a synchronization contract
	 * or deletes it based on the specified action. It extracts the register and schema
	 * from the target ID and performs the corresponding operation using the object service.
	 *
	 * @param SynchronizationContract $synchronizationContract The synchronization contract being updated.
	 * @param Synchronization $synchronization The synchronization entity containing the target ID.
	 * @param array|null $targetObject An optional array containing the data for the target object. Defaults to an empty array.
	 * @param string|null $action The action to perform: 'save' (default) to update or 'delete' to remove the target object.
	 *
	 * @return SynchronizationContract The updated synchronization contract with the modified target ID.
	 * @throws ContainerExceptionInterface|NotFoundExceptionInterface If an error occurs while interacting with the object service or processing the data.
	 */
	private function updateTargetOpenRegister(SynchronizationContract $synchronizationContract, Synchronization $synchronization, ?array $targetObject = [], ?string $action = 'save'): SynchronizationContract
	{
		// Setup the object service
		$objectService = $this->containerInterface->get('OCA\OpenRegister\Service\ObjectService');
		$sourceConfig = $this->callService->applyConfigDot($synchronization->getSourceConfig());

		// if we already have an id, we need to get the object and update it
		if ($synchronizationContract->getTargetId() !== null) {
			$targetObject['id'] = $synchronizationContract->getTargetId();
		}

		if (isset($sourceConfig['subObjects']) === true) {
			$targetObject = $this->updateIdsOnSubObjects(subObjectsConfig: $sourceConfig['subObjects'], synchronizationId: $synchronization->getId(), targetObject: $targetObject);
		}

		// Extract register and schema from the targetId
		// The targetId needs to be filled in as: {registerId} + / + {schemaId} for example: 1/1
		$targetId = $synchronization->getTargetId();
		list($register, $schema) = explode('/', $targetId);

		// Save the object to the target
		switch ($action) {
			case 'save':
				$target = $objectService->saveObject($register, $schema, $targetObject);
				// Get the id form the target object
				$synchronizationContract->setTargetId($target->getUuid());

				// Handle sub-objects synchronization if sourceConfig is defined
				if (isset($sourceConfig['subObjects']) === true) {
					$targetObject = $objectService->extendEntity($target->jsonSerialize(), ['all']);
					$this->updateContractsForSubObjects(subObjectsConfig: $sourceConfig['subObjects'], synchronizationId: $synchronization->getId(), targetObject: $targetObject);
				}

				// Set target last action based on whether we're creating or updating
				$synchronizationContract->setTargetLastAction($synchronizationContract->getTargetId() ? 'update' : 'create');
				break;
			case 'delete':
				$objectService->deleteObject(register: $register, schema: $schema, uuid: $synchronizationContract->getTargetId());
				$synchronizationContract->setTargetId(null);
				$synchronizationContract->setTargetLastAction('delete');
				break;
		}

		return $synchronizationContract;
	}

	/**
	 * Handles the synchronization of subObjects based on source configuration.
	 *
	 * @param array  $subObjectsConfig  The configuration for subObjects.
	 * @param string $synchronizationId The ID of the synchronization.
	 * @param array  $targetObject      The target object containing subObjects to be processed.
	 *
	 * @return void
	 */
	private function updateContractsForSubObjects(array $subObjectsConfig, string $synchronizationId,  array $targetObject): void
	{
		foreach ($subObjectsConfig as $propertyName => $subObjectConfig) {
			if (isset($targetObject[$propertyName]) === false) {
				continue;
			}

			$propertyData = $targetObject[$propertyName];

			// If property data is an array of subObjects, iterate and process
			if (is_array($propertyData) && $this->isAssociativeArray($propertyData)) {
				if (isset($propertyData['originId'])) {
					$this->processSyncContract($synchronizationId, $propertyData);
				}

				// Recursively process any nested subObjects within the associative array
				foreach ($propertyData as $key => $value) {
					if (is_array($value) === true && isset($subObjectConfig['subObjects']) === true) {
						$this->updateContractsForSubObjects($subObjectConfig['subObjects'], $synchronizationId, [$key => $value]);
					}
				}
			}

			// Process if it's an indexed array (list) of associative arrays
			if (is_array($propertyData) === true && !$this->isAssociativeArray($propertyData)) {
				foreach ($propertyData as $subObjectData) {
					if (is_array($subObjectData) === true && isset($subObjectData['originId']) === true) {
						$this->processSyncContract($synchronizationId, $subObjectData);
					}

					// Recursively process nested sub-objects
					if (is_array($subObjectData) === true && isset($subObjectConfig['subObjects']) === true) {
						$this->updateContractsForSubObjects($subObjectConfig['subObjects'], $synchronizationId, $subObjectData);
					}
				}
			}
		}
	}

	/**
	 * Processes a single synchronization contract for a subObject.
	 *
	 * @param string $synchronizationId The ID of the synchronization.
	 * @param array $subObjectData The data of the subObject to process.
	 *
	 * @return void
	 * @throws \OCP\DB\Exception
	 */
	private function processSyncContract(string $synchronizationId, array $subObjectData): void
	{
		$id = $subObjectData['id']['id']['id']['id'] ?? $subObjectData['id']['id']['id'] ?? $subObjectData['id']['id'] ?? $subObjectData['id'];
		$subContract = $this->synchronizationContractMapper->findByOriginId(
			originId: $subObjectData['originId']
		);

		if (!$subContract) {
			$subContract = new SynchronizationContract();
			$subContract->setSynchronizationId($synchronizationId);
			$subContract->setOriginId($subObjectData['originId']);
			$subContract->setTargetId($id);
			$subContract->setUuid(Uuid::V4());
			$subContract->setTargetHash(md5(serialize($subObjectData)));
			$subContract->setTargetLastChanged(new DateTime());
			$subContract->setTargetLastSynced(new DateTime());
			$subContract->setSourceLastSynced(new DateTime());

			$subContract = $this->synchronizationContractMapper->insert($subContract);
		} else {
			$subContract = $this->synchronizationContractMapper->updateFromArray(
				id: $subContract->getId(),
				object: [
					'synchronizationId' => $synchronizationId,
					'originId'   => $subObjectData['originId'],
					'targetId'   => $id,
					'targetHash' => md5(serialize($subObjectData)),
					'targetLastChanged' => new DateTime(),
					'targetLastSynced' => new DateTime(),
					'sourceLastSynced' => new DateTime()
				]
			);
		}

        var_dump($subContract->getId());
		$this->synchronizationContractLogMapper->createFromArray([
			'synchronizationId' => $subContract->getSynchronizationId(),
			'synchronizationContractId' => $subContract->getId(),
			'target' => $subObjectData,
			'expires' => new DateTime('+1 day')
		]);
	}

	/**
	 * Checks if an array is associative.
	 *
	 * @param array $array The array to check.
	 *
	 * @return bool True if the array is associative, false otherwise.
	 */
	private function isAssociativeArray(array $array): bool
	{
		// Check if the array is associative
		return count(array_filter(array_keys($array), 'is_string')) > 0;
	}

	/**
	 * Processes subObjects update their arrays with existing targetId's so OpenRegister can update the objects instead of duplicate them.
	 *
	 * @param array     $subObjectsConfig The configuration for subObjects.
	 * @param string    $synchronizationId The ID of the synchronization.
	 * @param array     $targetObject The target object containing subObjects to be processed.
	 * @param bool|null $parentIsNumericArray Whether the parent object is a numeric array (default false).
	 *
	 * @return array The updated target object with IDs updated on subObjects.
	 */
	private function updateIdsOnSubObjects(array $subObjectsConfig, string $synchronizationId, array $targetObject, ?bool $parentIsNumericArray = false): array
	{
		foreach ($subObjectsConfig as $propertyName => $subObjectConfig) {
			if (isset($targetObject[$propertyName]) === false) {
				continue;
			}

			// If property data is an array of sub-objects, iterate and process
			if (is_array($targetObject[$propertyName]) === true) {
				if (isset($targetObject[$propertyName]['originId']) === true) {
					$targetObject[$propertyName] = $this->updateIdOnSubObject($synchronizationId, $targetObject[$propertyName]);
				}

				// Recursively process any nested sub-objects within the associative array
				foreach ($targetObject[$propertyName] as $key => $value) {
					if (is_array($value) === true && isset($subObjectConfig['subObjects'][$key]) === true) {
						if ($this->isAssociativeArray($value) === true) {
							$targetObject[$propertyName][$key] = $this->updateIdsOnSubObjects($subObjectConfig['subObjects'], $synchronizationId, [$key => $value]);
						} elseif (is_array($value) === true && $this->isAssociativeArray(reset($value)) === true) {
							foreach ($value as $iterativeSubArrayKey => $iterativeSubArray) {
								$targetObject[$propertyName][$key][$iterativeSubArrayKey] = $this->updateIdsOnSubObjects($subObjectConfig['subObjects'], $synchronizationId, [$key => $iterativeSubArray], true);
							}
						}
					}
				}
			}
		}

		if ($parentIsNumericArray === true) {
			return reset($targetObject);
		}

		return $targetObject;
	}

	/**
	 * Updates the ID of a single subObject based on its synchronization contract so OpenRegister can update the object .
	 *
	 * @param string $synchronizationId The ID of the synchronization.
	 * @param array $subObject The subObject to update.
	 *
	 * @return array The updated subObject with the ID set based on the synchronization contract.
	 * @throws MultipleObjectsReturnedException
	 * @throws \OCP\DB\Exception
	 */
	private function updateIdOnSubObject(string $synchronizationId, array $subObject): array
	{
		if (isset($subObject['originId']) === true) {
			$subObjectContract = $this->synchronizationContractMapper->findSyncContractByOriginId(
				synchronizationId: $synchronizationId,
				originId: $subObject['originId']
			);

			if ($subObjectContract !== null) {
				$subObject['id'] = $subObjectContract->getTargetId();
			}
		}

		return $subObject;
	}

	/**
	 * Write the data to the target
	 *
	 * @param SynchronizationContract $synchronizationContract
	 * @param array|null $targetObject
	 * @param string|null $action Determines what needs to be done with the target object, defaults to 'save'
	 *
	 * @return SynchronizationContract
	 * @throws ContainerExceptionInterface
	 * @throws GuzzleException
	 * @throws LoaderError
	 * @throws NotFoundExceptionInterface
	 * @throws SyntaxError
	 * @throws \OCP\DB\Exception
	 * @throws Exception
	 */
	public function updateTarget(SynchronizationContract $synchronizationContract, ?array $targetObject = [], ?string $action = 'save'): SynchronizationContract
	{
		// The function can be called solo set let's make sure we have the full synchronization object
		if (isset($synchronization) === false) {
			$synchronization = $this->synchronizationMapper->find($synchronizationContract->getSynchronizationId());
		}

		// Let's check if we need to create or update
		$update = false;
		if ($synchronizationContract->getTargetId()) {
			$update = true;
		}

		$type = $synchronization->getTargetType();

		switch ($type) {
			case 'register/schema':
				$synchronizationContract = $this->updateTargetOpenRegister(synchronizationContract: $synchronizationContract, synchronization: $synchronization, targetObject: $targetObject, action: $action);
				break;
			case 'api':
				$targetConfig = $synchronization->getTargetConfig();
				$synchronizationContract = $this->writeObjectToTarget(synchronization: $synchronization, contract: $synchronizationContract, endpoint: $targetConfig['endpoint'] ?? '');
				break;
			case 'database':
				//@todo: implement
				break;
			default:
				throw new Exception("Unsupported target type: $type");
		}

		return $synchronizationContract;
	}

	/**
	 * Get all the object from a source
	 *
	 * @param Synchronization $synchronization
	 * @param bool|null $isTest False by default, currently added for synchronziation-test endpoint
	 *
	 * @return array
	 * @throws ContainerExceptionInterface
	 * @throws GuzzleException
	 * @throws NotFoundExceptionInterface
	 * @throws \OCP\DB\Exception
	 */
	public function getAllObjectsFromSource(Synchronization $synchronization, ?bool $isTest = false): array
	{
		$objects = [];

		$type = $synchronization->getSourceType();


		switch ($type) {
            case 'register/schema':
                //@todo: implement
				break;
			case 'api':
				$objects = $this->getAllObjectsFromApi(synchronization: $synchronization, isTest: $isTest);
				break;
			case 'database':
				//@todo: implement
				break;
		}

		return $objects;
	}

	/**
	 * Fetches all objects from an API source for a given synchronization.
	 *
	 * @param Synchronization $synchronization The synchronization object containing source information.
	 * @param bool|null $isTest If true, only a single object is returned for testing purposes.
	 *
	 * @return array An array of all objects retrieved from the API.
	 * @throws GuzzleException
	 * @throws LoaderError
	 * @throws SyntaxError
	 * @throws \OCP\DB\Exception
	 */
	public function getAllObjectsFromApi(Synchronization $synchronization, ?bool $isTest = false): array
	{
		$objects = [];
		$source = $this->sourceMapper->find($synchronization->getSourceId());

		// Check rate limit before proceeding
		$this->checkRateLimit($source);

		// Extract source configuration
		$sourceConfig = $this->callService->applyConfigDot($synchronization->getSourceConfig());
		$endpoint = $sourceConfig['endpoint'] ?? '';
		$headers = $sourceConfig['headers'] ?? [];
		$query = $sourceConfig['query'] ?? [];
		$config = ['headers' => $headers, 'query' => $query];

		$currentPage = 1;

		// Start with the current page
        if ($source->getRateLimitLimit() !== null) {
            $currentPage = $synchronization->getCurrentPage() ?? 1;
        }

		// Fetch all pages recursively
		$objects = $this->fetchAllPages(
			source: $source,
			endpoint: $endpoint,
			config: $config,
			synchronization: $synchronization,
			currentPage: $currentPage,
			isTest: $isTest
		);

		// Reset the current page after synchronization if not a test
		if ($isTest === false) {
			$synchronization->setCurrentPage(1);
			$this->synchronizationMapper->update($synchronization);
		}

		return $objects;
	}

	/**
	 * Recursively fetches all pages of data from the API.
	 *
	 * @param Source $source The source object containing rate limit and configuration details.
	 * @param string $endpoint The API endpoint to fetch data from.
	 * @param array $config Configuration for the API call (e.g., headers and query parameters).
	 * @param Synchronization $synchronization The synchronization object containing state information.
	 * @param int $currentPage The current page number for pagination.
	 * @param bool $isTest If true, stops after fetching the first object from the first page.
	 * @param bool $usesNextEndpoint If true, doesnt use normal pagination but next endpoint.
	 *
	 * @return array An array of objects retrieved from the API.
	 * @throws GuzzleException
	 * @throws TooManyRequestsHttpException
	 * @throws LoaderError
	 * @throws SyntaxError
	 * @throws \OCP\DB\Exception
	 */
	private function fetchAllPages(Source $source, string $endpoint, array $config, Synchronization $synchronization, int $currentPage, bool $isTest = false, ?bool $usesNextEndpoint = false): array
	{
		// Update pagination configuration for the current page
		if ($usesNextEndpoint === false) {
			$config = $this->getNextPage(config: $config, sourceConfig: $synchronization->getSourceConfig(), currentPage: $currentPage);
		}

		// Make the API call
		$callLog = $this->callService->call(source: $source, endpoint: $endpoint, config: $config);
		$response = $callLog->getResponse();

		// Check for rate limiting
		if ($response === null && $callLog->getStatusCode() === 429) {
			throw new TooManyRequestsHttpException(
				message: "Rate Limit on Source exceeded.",
				code: 429,
				headers: $this->getRateLimitHeaders($source)
			);
		}

		$body = json_decode($response['body'], true);
		if (empty($body) === true) {
			return []; // Stop if the response body is empty
		}

		// Process the current page
		$objects = $this->getAllObjectsFromArray(array: $body, synchronization: $synchronization);

		// If test mode is enabled, return only the first object
		if ($isTest === true) {
			return [$objects[0]] ?? [];
		}


		// Increment the current page and update synchronization
		$currentPage++;
		$synchronization->setCurrentPage($currentPage);
		$this->synchronizationMapper->update($synchronization);

		$nextEndpoint = null;
		$newNextEndpoint = $this->getNextEndpoint(body: $body, url: $source->getLocation());
		if ($newNextEndpoint !== $endpoint) {
			$nextEndpoint = $newNextEndpoint;
		}

		// Check if there's a next page
		if ($nextEndpoint !== null) {
			// Recursively fetch the next pages
			$objects = array_merge(
				$objects,
				$this->fetchAllPages(
					source: $source,
					endpoint: $nextEndpoint,
					config: $config,
					synchronization: $synchronization,
					currentPage: $currentPage,
					isTest: $isTest,
					usesNextEndpoint: true
				)
			);
		}

		return $objects;
	}

	/**
	 * Checks if the source has exceeded its rate limit and throws an exception if true.
	 *
	 * @param Source $source The source object containing rate limit details.
	 *
	 * @throws TooManyRequestsHttpException
	 */
	private function checkRateLimit(Source $source): void
	{
		if ($source->getRateLimitRemaining() !== null &&
			$source->getRateLimitReset() !== null &&
			$source->getRateLimitRemaining() <= 0 &&
			$source->getRateLimitReset() > time()
		) {
			throw new TooManyRequestsHttpException(
				message: "Rate Limit on Source has been exceeded. Canceling synchronization...",
				code: 429,
				headers: $this->getRateLimitHeaders($source)
			);
		}
	}

	/**
	 * Retrieves rate limit information from a given source and formats it as HTTP headers.
	 *
	 * This function extracts rate limit details from the provided source object and returns them
	 * as an associative array of headers. The headers can be used for communicating rate limit status
	 * in API responses or logging purposes.
	 *
	 * @param Source $source The source object containing rate limit details, such as limits, remaining requests, and reset times.
	 *
	 * @return array An associative array of rate limit headers:
	 *               - 'X-RateLimit-Limit' (int|null): The maximum number of allowed requests.
	 *               - 'X-RateLimit-Remaining' (int|null): The number of requests remaining in the current window.
	 *               - 'X-RateLimit-Reset' (int|null): The Unix timestamp when the rate limit resets.
	 *               - 'X-RateLimit-Used' (int|null): The number of requests used so far.
	 *               - 'X-RateLimit-Window' (int|null): The duration of the rate limit window in seconds.
	 */
	private function getRateLimitHeaders(Source $source): array
	{
		return [
			'X-RateLimit-Limit' => $source->getRateLimitLimit(),
			'X-RateLimit-Remaining' => $source->getRateLimitRemaining(),
			'X-RateLimit-Reset' => $source->getRateLimitReset(),
			'X-RateLimit-Used' => 0,
			'X-RateLimit-Window' => $source->getRateLimitWindow(),
		];
	}

	/**
	 * Updates the API request configuration with pagination details for the next page.
	 *
	 * @param array $config The current request configuration.
	 * @param array $sourceConfig The source configuration containing pagination settings.
	 * @param int $currentPage The current page number for pagination.
	 *
	 * @return array Updated configuration with pagination settings.
	 */
	private function getNextPage(array $config, array $sourceConfig, int $currentPage): array
	{
		$config['pagination'] = [
			'paginationQuery' => $sourceConfig['paginationQuery'] ?? 'page',
			'page' => $currentPage
		];

		return $config;
	}

	/**
	 * Extracts the next API endpoint for pagination from the response body.
	 *
	 * @param array $body The decoded JSON response body from the API.
	 * @param string $url The base URL of the API source.
	 *
	 * @return string|null The next endpoint URL if available, or null if there is no next page.
	 */
	private function getNextEndpoint(array $body, string $url): ?string
	{
		$nextLink = $this->getNextlinkFromCall($body);

		if ($nextLink !== null) {
			return str_replace($url, '', $nextLink);
		}

		return null;
	}

	/**
	 * Retrieves the next link for pagination from the API response body.
	 *
	 * @param array $body The decoded JSON body of the API response.
	 *
	 * @return string|null The URL for the next page of results, or null if there is no next page.
	 */
	public function getNextlinkFromCall(array $body): ?string
	{
		return $body['next'] ?? null;
	}

	/**
	 * Extracts all objects from the API response body.
	 *
	 * @param array $array The decoded JSON body of the API response.
	 * @param Synchronization $synchronization The synchronization object containing source configuration.
	 *
	 * @return array An array of items extracted from the response body.
	 * @throws Exception If the position of objects in the return body cannot be determined.
	 */
	public function getAllObjectsFromArray(array $array, Synchronization $synchronization): array
	{
		// Get the source configuration from the synchronization object
		$sourceConfig = $synchronization->getSourceConfig();

		// Check if a specific objects position is defined in the source configuration
		if (empty($sourceConfig['resultsPosition']) === false) {
			$position = $sourceConfig['resultsPosition'];
			// if position is root, return the array
			if ($position === '_root') {
				return $array;
			}
			// Use Dot notation to access nested array elements
			$dot = new Dot($array);
			if ($dot->has($position) === true) {
				// Return the objects at the specified position
				return $dot->get($position);
			} else {
				// Throw an exception if the specified position doesn't exist

				return [];
				// @todo log error
				// throw new Exception("Cannot find the specified position of objects in the return body.");
			}
		}

		// Define common keys to check for objects
		$commonKeys = ['items', 'result', 'results'];

		// Loop through common keys and return first match found
		foreach ($commonKeys as $key) {
			if (isset($array[$key]) === true) {
				return $array[$key];
			}
		}

		// If no objects can be found, throw an exception
		throw new Exception("Cannot determine the position of objects in the return body.");
	}

	/**
     * Write an created, updated or deleted object to an external target.
     *
	 * @param Synchronization $synchronization The synchronization to run.
	 * @param SynchronizationContract $contract The contract to enforce.
	 * @param string $endpoint The endpoint to write the object to.
     *
	 * @return SynchronizationContract The updated contract.
     *
	 * @throws ContainerExceptionInterface
	 * @throws GuzzleException
	 * @throws LoaderError
	 * @throws NotFoundExceptionInterface
	 * @throws SyntaxError
	 * @throws \OCP\DB\Exception
	 */
	private function writeObjectToTarget(
		Synchronization         $synchronization,
		SynchronizationContract $contract,
		string                  $endpoint,
	): SynchronizationContract
	{
		$target = $this->sourceMapper->find(id: $synchronization->getTargetId());

		$sourceId = $synchronization->getSourceId();
		if ($synchronization->getSourceType() === 'register/schema' && $contract->getOriginId() !== null) {
			$sourceIds = explode(separator: '/', string: $sourceId);

			$this->objectService->getOpenRegisters()->setRegister($sourceIds[0]);
			$this->objectService->getOpenRegisters()->setSchema($sourceIds[1]);

			$object = $this->objectService->getOpenRegisters()->find(
				id: $contract->getOriginId(),
			)->jsonSerialize();
		}

		$targetConfig = $this->callService->applyConfigDot($synchronization->getTargetConfig());

		if (str_starts_with($endpoint, $target->getLocation()) === true) {
			$endpoint = str_replace(search: $target->getLocation(), replace: '', subject: $endpoint);
		}

		if ($contract->getOriginId() === null) {

			$endpoint .= '/'.$contract->getTargetId();
			$response = $this->callService->call(source: $target, endpoint: $endpoint, method: 'DELETE', config: $targetConfig)->getResponse();

			$contract->setTargetHash(md5(serialize($response['body'])));
			$contract->setTargetId(null);

			return $contract;
		}

		// @TODO For now only JSON APIs are supported
		$targetConfig['json'] = $object;

		if ($contract->getTargetId() === null) {
			$response = $this->callService->call(source: $target, endpoint: $endpoint, method: 'POST', config: $targetConfig)->getResponse();

			$body = json_decode($response['body'], true);


			$contract->setTargetId($body[$targetConfig['idposition']] ?? $body['id']);

			return $contract;
		}

		$endpoint .= '/'.$contract->getTargetId();

		$response = $this->callService->call(source: $target, endpoint: $endpoint, method: 'PUT', config: $targetConfig)->getResponse();

		$body = json_decode($response['body'], true);

		return $contract;
	}

	/**
	 * Synchronize data to a target.
	 *
	 * The synchronizationContract should be given if the normal procedure to find the contract (on originId) is not available to the contract that should be updated.
	 *
	 * @param ObjectEntity $object The object to synchronize
	 * @param SynchronizationContract|null $synchronizationContract If given: the synchronization contract that should be updated.
	 * @param bool|null $force If true, the object will be updated regardless of changes
	 * @return array The updated synchronizationContracts
	 *
	 * @throws ContainerExceptionInterface
	 * @throws LoaderError
	 * @throws NotFoundExceptionInterface
	 * @throws SyntaxError
	 * @throws \OCP\DB\Exception
	 * @throws GuzzleException
	 */
	public function synchronizeToTarget(
		ObjectEntity $object, 
		?SynchronizationContract $synchronizationContract = null,
		?bool $force = false,
		?bool $test = false,
		?SynchronizationLog $log = null
	): array
	{
		$objectId = $object->getUuid();

		if ($synchronizationContract === null) {
			$synchronizationContract = $this->synchronizationContractMapper->findByOriginId($objectId);
		}

		$synchronizations = $this->synchronizationMapper->findAll(filters: [
			'source_type' => 'register/schema',
			'source_id' => "{$object->getRegister()}/{$object->getSchema()}",
		]);
		if (count($synchronizations) === 0) {
			return [];
		}

		$synchronization = $synchronizations[0];

		if ($synchronizationContract instanceof SynchronizationContract === false) {
			$synchronizationContract = $this->synchronizationContractMapper->createFromArray([
				'synchronizationId' => $synchronization->getId(),
				'originId' => $objectId,
			]);

		}

		$synchronizationContract = $this->synchronizeContract(
			synchronizationContract: $synchronizationContract,
			synchronization: $synchronization,
			object: $object->jsonSerialize(),
			isTest: $test,
			force: $force,
			log: $log
		);

		if ($synchronizationContract instanceof SynchronizationContract === true) {
			// If this is a regular synchronizationContract update it to the database.
			$synchronizationContract = $this->synchronizationContractMapper->update(entity: $synchronizationContract);
		}

		$synchronizationContract = $this->synchronizationContractMapper->update($synchronizationContract);

		return [$synchronizationContract];

	}

	/**
	 * Processes rules for an endpoint request
	 *
	 * @param Synchronization $synchronization The endpoint being processed
	 * @param array $data Current request data
	 * @param string $timing
	 * @param string|null $objectId
	 * @param int|null $registerId
	 * @param int|null $schemaId
	 *
	 * @return array|JSONResponse Returns modified data or error response if rule fails
	 * @throws ContainerExceptionInterface
	 * @throws GuzzleException
	 * @throws NotFoundExceptionInterface
	 * @throws Exception
	 */
    private function processRules(Synchronization $synchronization, array $data, string $timing, ?string $objectId = null, ?int $registerId = null, ?int $schemaId = null): array|JSONResponse
    {
        $rules = $synchronization->getActions();
        if (empty($rules) === true) {
            return $data;
        }

        try {
            // Get all rules at once and sort by order
            $ruleEntities = array_filter(
                array_map(
                    fn($ruleId) => $this->getRuleById($ruleId),
                    $rules
                )
            );

            // Sort rules by order
            usort($ruleEntities, fn($a, $b) => $a->getOrder() - $b->getOrder());

            // Process each rule in order
            foreach ($ruleEntities as $rule) {
                // Check rule conditions
                if ($this->checkRuleConditions($rule, $data) === false || $rule->getTiming() !== $timing) {
                    continue;
                }

                // Process rule based on type
                $result = match ($rule->getType()) {
                    'error' => $this->processErrorRule($rule),
                    'mapping' => $this->processMappingRule($rule, $data),
                    'synchronization' => $this->processSyncRule($rule, $data),
                    'fetch_file' => $this->processFetchFileRule($rule, $data, $objectId),
                    'write_file' => $this->processWriteFileRule($rule, $data, $objectId, $registerId, $schemaId),
                    default => throw new Exception('Unsupported rule type: ' . $rule->getType()),
                };

                // If result is JSONResponse, return error immediately
                if ($result instanceof JSONResponse) {
                    return $result;
                }

                // Update data with rule result
                $data = $result;
            }

            return $data;
        } catch (Exception $e) {
//            $this->logger->error('Error processing rules: ' . $e->getMessage());
            return new JSONResponse(['error' => 'Rule processing failed: ' . $e->getMessage()], 500);
        }
    }

    /**
     * Get a rule by its ID using RuleMapper
     *
     * @param string $id The unique identifier of the rule
     *
     * @return Rule|null The rule object if found, or null if not found
     */
    private function getRuleById(string $id): ?Rule
    {
        try {
            return $this->ruleMapper->find((int)$id);
        } catch (Exception $e) {
//            $this->logger->error('Error fetching rule: ' . $e->getMessage());
            return null;
        }
    }

	/**
	 * Write a file to the filesystem
	 *
	 * @param string $fileName The filename
	 * @param string $content The content of the file
	 * @param string $objectId The id of the object the file belongs to.
	 *
	 * @return File|bool File or false.
	 * @throws ContainerExceptionInterface
	 * @throws NotFoundExceptionInterface
	 * @throws GenericFileException
	 * @throws LockedException
	 */
    private function writeFile(string $fileName, string $content, string $objectId): mixed
    {
        $object = $this->objectService->getOpenRegisters()->getMapper('objectEntity')->find($objectId);

        try {
            $file = $this->storageService->writeFile(
                path: $object->getFolder(),
                fileName: $fileName,
                content: $content
            );
        } catch (NotFoundException|NotPermittedException|NoUserException $e) {
            return false;
        }

        return $file;
    }

	/**
	 * Fetch a file from a source.
	 *
	 * @param Source $source The source to fetch the file from.
	 * @param string $endpoint The endpoint for the file.
	 * @param array $config The configuration of the action.
	 * @param string $objectId The id of the object the file belongs to.
	 *
	 * @return string If write is enabled: the url of the file, if write is disabled: the base64 encoded file.
	 * @throws ContainerExceptionInterface
	 * @throws GenericFileException
	 * @throws GuzzleException
	 * @throws LoaderError
	 * @throws LockedException
	 * @throws NotFoundExceptionInterface
	 * @throws SyntaxError
	 * @throws \OCP\DB\Exception
	 */
	private function fetchFile(Source $source, string $endpoint, array $config, string $objectId): string
	{
		$originalEndpoint = $endpoint;
		$endpoint = str_contains(haystack: $endpoint, needle: $source->getLocation()) === true
			? substr(string: $endpoint, offset: strlen(string: $source->getLocation()))
			: $endpoint;

		$result = $this->callService->call(
			source: $source,
			endpoint: $endpoint,
			method: $config['method'] ?? 'GET',
			config: $config['sourceConfiguration'] ?? []
		);
		$response = $result->getResponse();

		if (isset($config['write']) === true && $config['write'] === false) {
            return base64_encode($response['body']);
        }

		// Get a filename from the response. First try to do this using the Content-Disposition header
		if (isset($response['headers']['Content-Disposition']) === true
		&& str_contains($response['headers']['Content-Disposition'][0], 'filename')) {
		$explodedContentDisposition = explode('=', $response['headers']['Content-Disposition'][0]);

		 $filename = trim(string: $explodedContentDisposition[1], characters: '"');
		} else {
			// Otherwise, parse the url and content type header.
			$parsedUrl = parse_url($result->getRequest()['url']);
			$path = explode(separator:'/', string: $parsedUrl['path']);
			$filename = end($path);

			if (count(explode(separator: '.', string: $filename)) === 1
				&& (isset($response['headers']['Content-Type']) === true || isset($response['headers']['content-type']) === true)
			) {
				$explodedMimeType = isset($response['headers']['Content-Type']) === true
					? explode(separator: '/', string: explode(separator: ';', string: $response['headers']['Content-Type'][0])[0])
					: explode(separator: '/', string: explode(separator: ';', string: $response['headers']['content-type'][0])[0]);


				$filename = $filename.'.'.end($explodedMimeType);
			}
		}

		// Write the file
		$file = $this->writeFile($filename, $response['body'], $objectId);

		// Attach tags to the file
		if (isset($config['tags']) === true && $file instanceof File === true) {
<<<<<<< HEAD
=======
			$tagId = $objectId . $filename;
>>>>>>> 69b25afb
			$this->attachTagsToFile(fileId: $file->getId(), tags: $config['tags']);
		}

		return $originalEndpoint;
	}


	/**
	 * Process a rule to fetch a file from an external source.
	 *0
	 * @param Rule $rule The rule to process.
	 * @param array $data The data written to the object.
	 * @param string $objectId
	 *
	 * @return array The resulting object data.
	 * @throws ContainerExceptionInterface
	 * @throws GenericFileException
	 * @throws GuzzleException
	 * @throws LoaderError
	 * @throws LockedException
	 * @throws NotFoundExceptionInterface
	 * @throws SyntaxError
	 * @throws \OCP\DB\Exception
	 * @throws Exception
	 */
	private function processFetchFileRule(Rule $rule, array $data, string $objectId): array
	{
		if (isset($rule->getConfiguration()['fetch_file']) === false) {
			throw new Exception('No configuration found for fetch_file');
		}

		$config = $rule->getConfiguration()['fetch_file'];

		$source = $this->sourceMapper->find($config['source']);
		$dataDot = new Dot($data);
		$endpoint = $dataDot[$config['filePath']];

		// If we get one endpoint, fetch that file, otherwise fetch all files from endpoint array.
		if (is_array($endpoint) === true) {
			$result = [];
			foreach ($endpoint as $key => $value) {
				$result[$key] = $this->fetchFile($source, $value, $config, $objectId);
			}
			$dataDot[$config['filePath']] = $result;
		} else {
			$dataDot[$config['filePath']] = $this->fetchFile($source, $endpoint, $config, $objectId);
		}

		return $dataDot->jsonSerialize();
	}

	/**
	 * Attach tags to a file.
	 *
	 * @param string $fileId The fileId.
	 * @param array $tags Tags to associate with the file.
	 */
	private function attachTagsToFile(string $fileId, array $tags): void
	{
        $tagIds = [];
		foreach ($tags as $key => $tagName) {
            try {
                $tag = $this->systemTagManager->getTag(tagName: $tagName, userVisible: true, userAssignable: true);
            } catch (TagNotFoundException $exception) {
                $tag = $this->systemTagManager->createTag(tagName: $tagName, userVisible: true, userAssignable: true);
            } 

            $tagIds[] = $tag->getId();
		}

        $this->systemTagMapper->assignTags(objId: $fileId, objectType: $this::FILE_TAG_TYPE, tagIds: $tagIds);
	}

	/**
	 * Process a rule to write files.
	 *
	 * @param Rule $rule The rule to process.
	 * @param array $data The data to write.
	 * @param string $objectId The object to write the data to.
	 * @param int $registerId The register the object is in.
	 * @param int $schemaId The schema the object is in.
	 *
	 * @return array
	 * @throws ContainerExceptionInterface
	 * @throws NotFoundExceptionInterface
	 * @throws Exception
	 */
    private function processWriteFileRule(Rule $rule, array $data, string $objectId, int $registerId, int $schemaId): array
    {
        if (isset($rule->getConfiguration()['write_file']) === false) {
            throw new Exception('No configuration found for write_file');
        }

        $config  = $rule->getConfiguration()['write_file'];
        $dataDot = new Dot($data);
        $content = base64_decode($dataDot[$config['filePath']]);
        $fileName = $dataDot[$config['fileNamePath']];
        $openRegisters = $this->objectService->getOpenRegisters();
        $openRegisters->setRegister($registerId);
        $openRegisters->setSchema($schemaId);

        $object = $openRegisters->find($objectId);

        try {
            $file = $this->storageService->writeFile(
                path: $object->getFolder(),
                fileName: $fileName,
                content: $content
            );

			if (isset($config['tags']) === true && $file instanceof File === true) {
				$this->attachTagsToFile(fileId: $file->getId(), tags: $config['tags']);
			}
        } catch (Exception $exception) {
        }

        $dataDot[$config['filePath']] = $file->getPath();

        return $dataDot->jsonSerialize();
    }



    /**
     * Processes an error rule
     *
     * @param Rule $rule The rule object containing error details
     *
     * @return JSONResponse Response containing error details and HTTP status code
     */
    private function processErrorRule(Rule $rule): JSONResponse
    {
        $config = $rule->getConfiguration();
        return new JSONResponse(
            [
                'error' => $config['error']['name'],
                'message' => $config['error']['message']
            ],
            $config['error']['code']
        );
    }

    /**
     * Processes a mapping rule
     *
     * @param Rule $rule The rule object containing mapping details
     * @param array $data The data to be processed through the mapping rule
     *
     * @return array The processed data after applying the mapping rule
     * @throws DoesNotExistException When the mapping configuration does not exist
     * @throws MultipleObjectsReturnedException When multiple mapping objects are returned unexpectedly
     * @throws LoaderError When there is an error loading the mapping
     * @throws SyntaxError When there is a syntax error in the mapping configuration
     */
    private function processMappingRule(Rule $rule, array $data): array
    {
        $config = $rule->getConfiguration();
        $mapping = $this->mappingService->getMapping($config['mapping']);
        return $this->mappingService->executeMapping($mapping, $data);
    }

    /**
     * Processes a synchronization rule
     *
     * @param Rule $rule The rule object containing synchronization details
     * @param array $data The data to be synchronized
     *
     * @return array The data after synchronization processing
     */
    private function processSyncRule(Rule $rule, array $data): array
    {
        $config = $rule->getConfiguration();
        // Here you would implement the synchronization logic
        // For now, just return the data unchanged
        return $data;
    }

    /**
     * Checks if rule conditions are met
     *
     * @param Rule $rule The rule object containing conditions to be checked
     * @param array $data The input data against which the conditions are evaluated
     *
     * @return bool True if conditions are met, false otherwise
     * @throws Exception
     */
    private function checkRuleConditions(Rule $rule, array $data): bool
    {
        $conditions = $rule->getConditions();
        if (empty($conditions) === true) {
            return true;
        }

        return JsonLogic::apply($conditions, $data) === true;
    }
}<|MERGE_RESOLUTION|>--- conflicted
+++ resolved
@@ -1659,10 +1659,6 @@
 
 		// Attach tags to the file
 		if (isset($config['tags']) === true && $file instanceof File === true) {
-<<<<<<< HEAD
-=======
-			$tagId = $objectId . $filename;
->>>>>>> 69b25afb
 			$this->attachTagsToFile(fileId: $file->getId(), tags: $config['tags']);
 		}
 
