<?php

namespace OCA\OpenConnector\Service;

use Exception;
use GuzzleHttp\Exception\GuzzleException;
use JWadhams\JsonLogic;
use OCA\OpenConnector\Db\CallLog;
use OCA\OpenConnector\Db\Mapping;
use OCA\OpenConnector\Db\Source;
use OCA\OpenConnector\Db\SourceMapper;
use OCA\OpenConnector\Db\MappignMapper;
use OCA\OpenConnector\Db\Synchronization;
use OCA\OpenConnector\Db\SynchronizationMapper;
use OCA\OpenConnector\Db\SynchronizationContract;
use OCA\OpenConnector\Db\SynchronizationContractLog;
use OCA\OpenConnector\Db\SynchronizationContractLogMapper;
use OCA\OpenConnector\Db\SynchronizationContractMapper;
use OCA\OpenConnector\Service\CallService;
use OCA\OpenConnector\Service\MappingService;
use OCP\AppFramework\Db\MultipleObjectsReturnedException;
use Psr\Container\ContainerExceptionInterface;
use Psr\Container\NotFoundExceptionInterface;
use Symfony\Component\HttpKernel\Exception\TooManyRequestsHttpException;
use Symfony\Component\Uid\Uuid;
use OCP\AppFramework\Db\DoesNotExistException;
use Adbar\Dot;

use Psr\Container\ContainerInterface;
use DateInterval;
use DateTime;
use OCA\OpenConnector\Db\MappingMapper;
use OCP\AppFramework\Http\NotFoundResponse;
use Twig\Environment;
use Twig\Error\LoaderError;
use Twig\Error\SyntaxError;

class SynchronizationService
{
    private CallService $callService;
    private MappingService $mappingService;
    private ContainerInterface $containerInterface;
    private SynchronizationMapper $synchronizationMapper;
    private SourceMapper $sourceMapper;
    private MappingMapper $mappingMapper;
    private SynchronizationContractMapper $synchronizationContractMapper;
    private SynchronizationContractLogMapper $synchronizationContractLogMapper;
    private ObjectService $objectService;
    private Source $source;

    const EXTRA_DATA_CONFIGS_LOCATION          = 'extraDataConfigs';
    const EXTRA_DATA_DYNAMIC_ENDPOINT_LOCATION = 'dynamicEndpointLocation';
    const EXTRA_DATA_STATIC_ENDPOINT_LOCATION  = 'staticEndpoint';
    const KEY_FOR_EXTRA_DATA_LOCATION          = 'keyToSetExtraData';
    const MERGE_EXTRA_DATA_OBJECT_LOCATION     = 'mergeExtraData';


	public function __construct(
		CallService $callService,
		MappingService $mappingService,
		ContainerInterface $containerInterface,
        SourceMapper $sourceMapper,
        MappingMapper $mappingMapper,
		SynchronizationMapper $synchronizationMapper,
		SynchronizationContractMapper $synchronizationContractMapper,
        SynchronizationContractLogMapper $synchronizationContractLogMapper,
	) {
		$this->callService = $callService;
		$this->mappingService = $mappingService;
		$this->containerInterface = $containerInterface;
		$this->synchronizationMapper = $synchronizationMapper;
		$this->mappingMapper = $mappingMapper;
		$this->synchronizationContractMapper = $synchronizationContractMapper;
        $this->synchronizationContractLogMapper = $synchronizationContractLogMapper;
        $this->sourceMapper = $sourceMapper;
	}

	/**
	 * Synchronizes a given synchronization (or a complete source).
	 *
	 * @param Synchronization $synchronization
	 * @param bool|null $isTest False by default, currently added for synchronziation-test endpoint
	 *
	 * @return array
	 * @throws ContainerExceptionInterface
	 * @throws NotFoundExceptionInterface
	 * @throws GuzzleException
	 * @throws LoaderError
	 * @throws SyntaxError
	 * @throws MultipleObjectsReturnedException
	 * @throws \OCP\DB\Exception
	 */
    public function synchronize(Synchronization $synchronization, ?bool $isTest = false): array
	{
        if (empty($synchronization->getSourceId()) === true) {
			$log = [
				'synchronizationId' => $synchronization->getId(),
				'synchronizationContractId' => 0,
				'message' => 'sourceId of synchronization cannot be empty. Canceling synchronization...',
				'created' => new DateTime(),
				'expires' => new DateTime('+1 day')
			];

			$this->synchronizationContractLogMapper->createFromArray($log);
            throw new Exception('sourceId of synchronization cannot be empty. Canceling synchronization...');
        }

		try {
			$objectList = $this->getAllObjectsFromSource(synchronization: $synchronization, isTest: $isTest);
		} catch (TooManyRequestsHttpException $e) {
			$rateLimitException = $e;
		}

        $synchronizedTargetIds = [];
        foreach ($objectList as $key => $object) {

            // Check if object adheres to conditions.
            // Take note, JsonLogic::apply() returns a range of return types, so checking it with '=== false' or '!== true' does not work properly.
            if ($synchronization->getConditions() !== [] && !JsonLogic::apply($synchronization->getConditions(), $object)) {

                // @todo log that this object is not valid
                unset($objectList[$key]);
                continue;
            }

            // If the source configuration contains a dot notation for the id position, we need to extract the id from the source object
            $originId = $this->getOriginId($synchronization, $object);

            // Get the synchronization contract for this object
            $synchronizationContract = $this->synchronizationContractMapper->findSyncContractByOriginId(synchronizationId: $synchronization->id, originId: $originId);

            if ($synchronizationContract instanceof SynchronizationContract === false) {
                // Only persist if not test
                if ($isTest === false) {
                    $synchronizationContract = $this->synchronizationContractMapper->createFromArray([
                        'synchronizationId' => $synchronization->getId(),
                        'originId' => $originId,
                    ]);
                } else {
                    $synchronizationContract = new SynchronizationContract();
                    $synchronizationContract->setSynchronizationId($synchronization->getId());
                    $synchronizationContract->setOriginId($originId);
                }

                $synchronizationContract = $this->synchronizeContract(synchronizationContract: $synchronizationContract, synchronization: $synchronization, object: $object, isTest: $isTest);

                if ($isTest === true && is_array($synchronizationContract) === true) {
                    // If this is a log and contract array return for the test endpoint.
                    $logAndContractArray = $synchronizationContract;

                    return $logAndContractArray;
                }
            } else {
				// @todo this is wierd
				$synchronizationContract = $this->synchronizeContract(synchronizationContract: $synchronizationContract, synchronization: $synchronization, object: $object, isTest: $isTest);
				if ($isTest === false && $synchronizationContract instanceof SynchronizationContract === true) {
                    // If this is a regular synchronizationContract update it to the database.
                    $objectList[$key] = $this->synchronizationContractMapper->update(entity: $synchronizationContract);
                } elseif ($isTest === true && is_array($synchronizationContract) === true) {
                    // If this is a log and contract array return for the test endpoint.
                    $logAndContractArray = $synchronizationContract;
                    return $logAndContractArray;
                }
            }

            $synchronizationContract = $this->synchronizationContractMapper->update($synchronizationContract);

            $synchronizedTargetIds[] = $synchronizationContract->getTargetId();
        }

        $this->deleteInvalidObjects(synchronization: $synchronization, synchronizedTargetIds: $synchronizedTargetIds);
        // @todo log deleted objects count


		foreach ($synchronization->getFollowUps() as $followUp) {
			$followUpSynchronization = $this->synchronizationMapper->find($followUp);
			$this->synchronize($followUpSynchronization, $isTest);
		}

		if (isset($rateLimitException) === true) {
			$log = [
				'synchronizationId' => $synchronization->getId(),
				'synchronizationContractId' => isset($synchronizationContract) === true ? $synchronizationContract->getId() : 0,
				'message' => $rateLimitException->getMessage(),
				'created' => new DateTime(),
				'expires' => new DateTime('+1 day')
			];

			$this->synchronizationContractLogMapper->createFromArray($log);
			throw new TooManyRequestsHttpException(
				message: $rateLimitException->getMessage(),
				code: 429,
				headers: $rateLimitException->getHeaders()
			);
		}

        return $objectList;
    }

	/**
	 * Gets id from object as is in the origin
	 *
	 * @param Synchronization $synchronization
	 * @param array $object
	 *
	 * @return string|int id
	 * @throws Exception
	 */
    private function getOriginId(Synchronization $synchronization, array $object): int|string
	{
        // Default ID position is 'id' if not specified in source config
        $originIdPosition = 'id';
        $sourceConfig = $synchronization->getSourceConfig();

        // Check if a custom ID position is defined in the source configuration
        if (isset($sourceConfig['idPosition']) === true && empty($sourceConfig['idPosition']) === false) {
            // Override default with custom ID position from config
            $originIdPosition = $sourceConfig['idPosition'];
        }

        // Create Dot object for easy access to nested array values
        $objectDot = new Dot($object);

        // Try to get the ID value from the specified position in the object
        $originId = $objectDot->get($originIdPosition);

        // If no ID was found at the specified position, throw an error
        if ($originId === null) {
            throw new Exception('Could not find origin id in object for key: ' . $originIdPosition);
        }

        // Return the found ID value
        return $originId;
    }

	/**
	 * Fetch an object from a specific endpoint.
	 *
	 * @param Synchronization $synchronization The synchronization containing the source.
	 * @param string $endpoint The endpoint to request to fetch the desired object.
	 *
	 * @return array The resulting object.
	 *
	 * @throws GuzzleException
	 * @throws \OCP\DB\Exception
	 */
	public function getObjectFromSource(Synchronization $synchronization, string $endpoint): array
	{
		$source = $this->sourceMapper->find(id: $synchronization->getSourceId());

		// Lets get the source config
		$sourceConfig = $synchronization->getSourceConfig();
		$headers = $sourceConfig['headers'] ?? [];
		$query = $sourceConfig['query'] ?? [];
		$config = [
			'headers' => $headers,
			'query' => $query,
		];

		if (str_starts_with($endpoint, $source->getLocation()) === true) {
			$endpoint = str_replace(search: $source->getLocation(), replace: '', subject: $endpoint);
		}

		// Make the initial API call
		// @TODO: method is now fixed to GET, but could end up in configuration.
		$response = $this->callService->call(source: $source, endpoint: $endpoint, config: $config)->getResponse();

		return json_decode($response['body'], true);
	}

    /**
     * Fetches additional data for a given object based on the synchronization configuration.
     *
     * This method retrieves extra data using either a dynamically determined endpoint from the object
     * or a statically defined endpoint in the configuration. The extra data can be merged with the original
     * object or returned as-is, based on the provided configuration.
     *
     * @param Synchronization $synchronization The synchronization instance containing configuration details.
     * @param array $extraDataConfig The configuration array specifying how to retrieve and handle the extra data:
     *      - EXTRA_DATA_DYNAMIC_ENDPOINT_LOCATION: The key to retrieve the dynamic endpoint from the object.
     *      - EXTRA_DATA_STATIC_ENDPOINT_LOCATION: The statically defined endpoint.
     *      - KEY_FOR_EXTRA_DATA_LOCATION: The key under which the extra data should be returned.
     *      - MERGE_EXTRA_DATA_OBJECT_LOCATION: Boolean flag indicating whether to merge the extra data with the object.
     * @param array $object The original object for which extra data needs to be fetched.
     *
     * @return array The original object merged with the extra data, or the extra data itself based on the configuration.
     *
     * @throws Exception If both dynamic and static endpoint configurations are missing or the endpoint cannot be determined.
     */
    private function fetchExtraDataForObject(Synchronization $synchronization, array $extraDataConfig, array $object)
    {
        if (isset($extraDataConfig[$this::EXTRA_DATA_DYNAMIC_ENDPOINT_LOCATION]) === false && isset($extraDataConfig[$this::EXTRA_DATA_STATIC_ENDPOINT_LOCATION]) === false) {
            return $object;
        }

        // Get endpoint from earlier fetched object.
        if (isset($extraDataConfig[$this::EXTRA_DATA_DYNAMIC_ENDPOINT_LOCATION]) === true) {
            $dotObject = new Dot($object);
            $endpoint = $dotObject->get($extraDataConfig[$this::EXTRA_DATA_DYNAMIC_ENDPOINT_LOCATION] ?? null);
        }

        // Get endpoint static defined in config.
        if (isset($extraDataConfig[$this::EXTRA_DATA_STATIC_ENDPOINT_LOCATION]) === true) {
            $endpoint = $extraDataConfig[$this::EXTRA_DATA_STATIC_ENDPOINT_LOCATION];
            $endpoint = str_replace(search: '{{ originId }}', replace: $this->getOriginId($synchronization, $object), subject: $endpoint);
            $endpoint = str_replace(search: '{{originId}}', replace: $this->getOriginId($synchronization, $object), subject: $endpoint);
        }

        if (!$endpoint) {
            throw new Exception(
                sprintf(
                    'Could not get static or dynamic endpoint, object: %s',
                    json_encode($object)
                )
            );
        }

        $extraData = $this->getObjectFromSource($synchronization, $endpoint);

        // Temporary fix,
        if (isset($extraDataConfig['extraDataConfigPerResult']) === true) {
            $dotObject = new Dot($extraData);
            $results = $dotObject->get($extraDataConfig['resultsLocation']);

            foreach ($results as $key => $result) {
                $results[$key] = $this->fetchExtraDataForObject($synchronization, $extraDataConfig['extraDataConfigPerResult'], $result);
            }

            $extraData = $results;
        }

        // Set new key if configured.
        if (isset($extraDataConfig[$this::KEY_FOR_EXTRA_DATA_LOCATION]) === true) {
            $extraData = [$extraDataConfig[$this::KEY_FOR_EXTRA_DATA_LOCATION] => $extraData];
        }

        // Merge with earlier fetchde object if configured.
        if (isset($extraDataConfig[$this::MERGE_EXTRA_DATA_OBJECT_LOCATION]) === true && ($extraDataConfig[$this::MERGE_EXTRA_DATA_OBJECT_LOCATION] === true || $extraDataConfig[$this::MERGE_EXTRA_DATA_OBJECT_LOCATION] === 'true')) {
            return array_merge($object, $extraData);
        }

        return $extraData;
    }

    /**
<<<<<<< HEAD
     * Fetches multiple extra data entries for an object based on the source configuration.
     *
     * This method iterates through a list of extra data configurations, fetches the additional data for each configuration,
     * and merges it with the original object.
     *
     * @param Synchronization $synchronization The synchronization instance containing configuration details.
     * @param array           $sourceConfig    The source configuration containing extra data retrieval settings.
     * @param array           $object          The original object for which extra data needs to be fetched.
     *
     * @return array The updated object with all fetched extra data merged into it.
     */
    private function fetchMultipleExtraData(Synchronization $synchronization, array $sourceConfig, array $object): array
    {
        if (isset($sourceConfig[$this::EXTRA_DATA_CONFIGS_LOCATION]) === true) {
            foreach ($sourceConfig[$this::EXTRA_DATA_CONFIGS_LOCATION] as $extraDataConfig) {
                $object = array_merge($object, $this->fetchExtraDataForObject($synchronization, $extraDataConfig, $object));
            }
        }

        return $object;
    }

    /**
     * Maps a given object using a source hash mapping configuration.
     *
     * This function retrieves a hash mapping configuration for a synchronization instance, if available,
     * and applies it to the input object using the mapping service.
     *
     * @param Synchronization $synchronization The synchronization instance containing the hash mapping configuration.
     * @param array           $object          The input object to be mapped.
     *
     * @return array The mapped object, or the original object if no mapping is found.
     */
    private function mapHashObject(Synchronization $synchronization, array $object): array
    {
        if (empty($synchronization->getSourceHashMapping()) === false) {
            try {
                $sourceHashMapping = $this->mappingMapper->find(id: $synchronization->getSourceHashMapping());
            } catch (DoesNotExistException $exception) {
                return new Exception($exception->getMessage());
            }

            // Execute mapping if found
            if ($sourceHashMapping) {
                return $this->mappingService->executeMapping(mapping: $sourceHashMapping, input: $object);
            }
        }

        return $object;
=======
     * Deletes invalid objects associated with a synchronization.
     *
     * This function identifies and removes objects that are no longer valid or do not exist
     * in the source data for a given synchronization. It compares the target IDs from the
     * synchronization contract with the synchronized target IDs and deletes the unmatched ones.
     *
     * @param Synchronization $synchronization       The synchronization entity to process.
     * @param array           $synchronizedTargetIds An array of target IDs that are still valid in the source.
     *
     * @return int The count of objects that were deleted.
     *
     * @throws Exception If any database or object deletion errors occur during execution.
     */
    public function deleteInvalidObjects(Synchronization $synchronization, array $synchronizedTargetIds): int
    {
        $deletedObjectsCount = 0;
        $type = $synchronization->getTargetType();

        switch ($type) {
            case 'register/schema':

                $targetIdsToDelete = [];
                $allContracts = $this->synchronizationContractMapper->findAllBySynchronization($synchronization->getId());
                $allContractTargetIds = [];
                foreach ($allContracts as $contract) {
                    if ($contract->getTargetId() !== null) {
                        $allContractTargetIds[] = $contract->getTargetId();
                    }
                }

                // Check if we have contracts that became invalid or do not exist in the source anymore
                $targetIdsToDelete = array_diff($allContractTargetIds, $synchronizedTargetIds);

                foreach ($targetIdsToDelete as $targetIdToDelete) {
                    try {
                        $synchronizationContract = $this->synchronizationContractMapper->findOnTarget(synchronization: $synchronization->getId(), targetId: $targetIdToDelete);
                        $synchronizationContract = $this->updateTarget(synchronizationContract: $synchronizationContract, targetObject: [], action: 'delete');
                        $this->synchronizationContractMapper->update($synchronizationContract);
                        $deletedObjectsCount++;
                    } catch (DoesNotExistException $exception) {
                        // @todo log
                    }
                }
            break;
        }

        return $deletedObjectsCount;

>>>>>>> b1f61b1f
    }

	/**
	 * Synchronize a contract
	 *
	 * @param SynchronizationContract $synchronizationContract
	 * @param Synchronization|null    $synchronization
	 * @param array                   $object
	 * @param bool|null               $isTest                  False by default, currently added for synchronization-test endpoint
	 *
	 * @return SynchronizationContract|Exception|array
	 * @throws ContainerExceptionInterface
	 * @throws NotFoundExceptionInterface
	 * @throws LoaderError
	 * @throws SyntaxError
	 */
    public function synchronizeContract(SynchronizationContract $synchronizationContract, Synchronization $synchronization = null, array $object = [], ?bool $isTest = false): SynchronizationContract|Exception|array
	{
        $sourceConfig = $this->callService->applyConfigDot($synchronization->getSourceConfig());

        // Check if extra data needs to be fetched
        $object = $this->fetchMultipleExtraData(synchronization: $synchronization, sourceConfig: $sourceConfig, object: $object);

        // Get mapped hash object (some fields can make it look the object has changed even if it hasn't)
        $hashObject = $this->mapHashObject(synchronization: $synchronization, object: $object);
        // Let create a source hash for the object
        $originHash = md5(serialize($hashObject));

        // Let's prevent pointless updates @todo account for omnidirectional sync, unless the config has been updated since last check then we do want to rebuild and check if the tagert object has changed
        if ($originHash === $synchronizationContract->getOriginHash() && $synchronization->getUpdated() < $synchronizationContract->getSourceLastChecked()) {
            // The object has not changed and the config has not been updated since last check
			return $synchronizationContract;
        }

        // The object has changed, oke let do mappig and bla die bla
        $synchronizationContract->setOriginHash($originHash);
        $synchronizationContract->setSourceLastChanged(new DateTime());
		$synchronizationContract->setSourceLastChecked(new DateTime());

        // If no source target mapping is defined, use original object
        if (empty($synchronization->getSourceTargetMapping()) === true) {
            $targetObject = $object;
        } else {
            try {
                $sourceTargetMapping = $this->mappingMapper->find(id: $synchronization->getSourceTargetMapping());
            } catch (DoesNotExistException $exception) {
                return new Exception($exception->getMessage());
            }

            // Execute mapping if found
            if ($sourceTargetMapping) {
                $targetObject = $this->mappingService->executeMapping(mapping: $sourceTargetMapping, input: $object);
            } else {
                $targetObject = $object;
            }
        }

        // set the target hash
        $targetHash = md5(serialize($targetObject));
        $synchronizationContract->setTargetHash($targetHash);
        $synchronizationContract->setTargetLastChanged(new DateTime());
        $synchronizationContract->setTargetLastSynced(new DateTime());
        $synchronizationContract->setSourceLastSynced(new DateTime());

        // prepare log
        $log = [
            'synchronizationId' => $synchronizationContract->getSynchronizationId(),
            'synchronizationContractId' => $synchronizationContract->getId(),
            'source' => $object,
            'target' => $targetObject,
            'expires' => new DateTime('+1 day')
        ];

        // Handle synchronization based on test mode
		if ($isTest === true) {
			// Return test data without updating target
			return [
				'log' => $log,
				'contract' => $synchronizationContract->jsonSerialize()
			];
		}

		// Update target and create log when not in test mode
		$synchronizationContract = $this->updateTarget(
			synchronizationContract: $synchronizationContract,
			targetObject: $targetObject
		);

		// Create log entry for the synchronization
		$this->synchronizationContractLogMapper->createFromArray($log);

        return $synchronizationContract;

    }

    /**
     * Updates or deletes a target object in the Open Register system.
     *
     * This method updates a target object associated with a synchronization contract
     * or deletes it based on the specified action. It extracts the register and schema
     * from the target ID and performs the corresponding operation using the object service.
     *
     * @param SynchronizationContract $synchronizationContract The synchronization contract being updated.
     * @param Synchronization         $synchronization         The synchronization entity containing the target ID.
     * @param array|null              $targetObject            An optional array containing the data for the target object. Defaults to an empty array.
     * @param string|null             $action                  The action to perform: 'save' (default) to update or 'delete' to remove the target object.
     *
     * @return SynchronizationContract The updated synchronization contract with the modified target ID.
     *
     * @throws \Exception If an error occurs while interacting with the object service or processing the data.
     */
    private function updateTargetOpenRegister(SynchronizationContract $synchronizationContract, Synchronization $synchronization, ?array $targetObject = [], ?string $action = 'save'): SynchronizationContract
    {
        // Setup the object service
        $objectService = $this->containerInterface->get('OCA\OpenRegister\Service\ObjectService');

        // if we already have an id, we need to get the object and update it
        if ($synchronizationContract->getTargetId() !== null) {
            $targetObject['id'] = $synchronizationContract->getTargetId();
        }

        // Extract register and schema from the targetId
        // The targetId needs to be filled in as: {registerId} + / + {schemaId} for example: 1/1
        $targetId = $synchronization->getTargetId();
        list($register, $schema) = explode('/', $targetId);

        // Save the object to the target
        switch ($action) {
            case 'save':
                $target = $objectService->saveObject($register, $schema, $targetObject);
                // Get the id form the target object
                $synchronizationContract->setTargetId($target->getUuid());
                break;
            case 'delete':
                $objectService->deleteObject(register: $register, schema: $schema, uuid: $synchronizationContract->getTargetId());
                $synchronizationContract->setTargetId(null);
                break;
        }

        return $synchronizationContract;
    }

	/**
	 * Write the data to the target
	 *
	 * @param SynchronizationContract $synchronizationContract
	 * @param array                   $targetObject
	 * @param string|null             $action                  Determines what needs to be done with the target object, defaults to 'save'
	 *
	 * @return SynchronizationContract
	 * @throws ContainerExceptionInterface
	 * @throws NotFoundExceptionInterface
	 */
    public function updateTarget(SynchronizationContract $synchronizationContract, ?array $targetObject = [], ?string $action = 'save'): SynchronizationContract
	{
         // The function can be called solo set let's make sure we have the full synchronization object
        if (isset($synchronization) === false) {
            $synchronization = $this->synchronizationMapper->find($synchronizationContract->getSynchronizationId());
        }

        // Let's check if we need to create or update
        $update = false;
        if ($synchronizationContract->getTargetId()){
            $update = true;
        }

        $type = $synchronization->getTargetType();

        switch ($type) {
            case 'register/schema':
                $synchronizationContract = $this->updateTargetOpenRegister(synchronizationContract: $synchronizationContract, synchronization: $synchronization, targetObject: $targetObject, action: $action);
                break;
            case 'api':
                //@todo: implement
                //$this->callService->put($targetObject);
                break;
            case 'database':
                //@todo: implement
                break;
            default:
                throw new Exception("Unsupported target type: $type");
        }

        return $synchronizationContract;
    }

	/**
	 * Get all the object from a source
	 *
	 * @param Synchronization $synchronization
	 * @param bool|null $isTest False by default, currently added for synchronziation-test endpoint
	 *
	 * @return array
	 * @throws ContainerExceptionInterface
	 * @throws GuzzleException
	 * @throws NotFoundExceptionInterface
	 * @throws \OCP\DB\Exception
	 */
    public function getAllObjectsFromSource(Synchronization $synchronization, ?bool $isTest = false): array
	{
        $objects = [];

        $type = $synchronization->getSourceType();

        switch ($type) {
            case 'register/schema':
                // Setup the object service
                $this->objectService = $this->containerInterface->get('OCA\OpenRegister\Service\ObjectService');

                break;
            case 'api':
                $objects = $this->getAllObjectsFromApi(synchronization: $synchronization, isTest: $isTest);
                break;
            case 'database':
                //@todo: implement
                break;
        }

        return $objects;
    }

	/**
	 * Fetches all objects from an API source for a given synchronization.
	 *
	 * @param Synchronization $synchronization The synchronization object containing source information.
	 * @param bool|null $isTest If true, only a single object is returned for testing purposes.
	 *
	 * @return array An array of all objects retrieved from the API.
	 * @throws GuzzleException
	 * @throws TooManyRequestsHttpException
	 */
	public function getAllObjectsFromApi(Synchronization $synchronization, ?bool $isTest = false): array
	{
		$objects = [];
		$source = $this->sourceMapper->find($synchronization->getSourceId());

		// Check rate limit before proceeding
		$this->checkRateLimit($source);

		// Extract source configuration
		$sourceConfig = $this->callService->applyConfigDot($synchronization->getSourceConfig());
		$endpoint = $sourceConfig['endpoint'] ?? '';
		$headers = $sourceConfig['headers'] ?? [];
		$query = $sourceConfig['query'] ?? [];
		$config = ['headers' => $headers, 'query' => $query];

		// Start with the current page
		$currentPage = $synchronization->getCurrentPage() ?? 1;

		// Fetch all pages recursively
		$objects = $this->fetchAllPages(
			source: $source,
			endpoint: $endpoint,
			config: $config,
			synchronization: $synchronization,
			currentPage: $currentPage,
			isTest: $isTest
		);

		// Reset the current page after synchronization if not a test
		if ($isTest === false) {
			$synchronization->setCurrentPage(1);
			$this->synchronizationMapper->update($synchronization);
		}

		return $objects;
	}

	/**
	 * Recursively fetches all pages of data from the API.
	 *
	 * @param Source $source The source object containing rate limit and configuration details.
	 * @param string $endpoint The API endpoint to fetch data from.
	 * @param array $config Configuration for the API call (e.g., headers and query parameters).
	 * @param Synchronization $synchronization The synchronization object containing state information.
	 * @param int $currentPage The current page number for pagination.
	 * @param bool $isTest If true, stops after fetching the first object from the first page.
	 *
	 * @return array An array of objects retrieved from the API.
	 * @throws GuzzleException
	 * @throws TooManyRequestsHttpException
	 */
	private function fetchAllPages(Source $source, string $endpoint, array $config, Synchronization $synchronization, int $currentPage, bool $isTest = false): array
	{
		// Update pagination configuration for the current page
		$config = $this->getNextPage(config: $config, sourceConfig: $synchronization->getSourceConfig(), currentPage: $currentPage);

		$callLog = $this->callService->call(source: $source, endpoint: $endpoint, method: 'GET', config: $config);
		$response = $callLog->getResponse();

		// Check for rate limiting
		if ($response === null && $callLog->getStatusCode() === 429) {
			throw new TooManyRequestsHttpException(
				message: "Rate Limit on Source exceeded.",
				code: 429,
				headers: $this->getRateLimitHeaders($source)
			);
		}

		$body = json_decode($response['body'], true);
		if (empty($body) === true) {
			return []; // Stop if the response body is empty
		}

		// Process the current page
		$objects = $this->getAllObjectsFromArray(array: $body, synchronization: $synchronization);

		// If test mode is enabled, return only the first object
		if ($isTest === true) {
			return [$objects[0]] ?? [];
		}

		// Increment the current page and update synchronization
		$currentPage++;
		$synchronization->setCurrentPage($currentPage);
		$this->synchronizationMapper->update($synchronization);

		// Check if there's a next page
		$nextEndpoint = $this->getNextEndpoint(body: $body, url: $source->getLocation());
		if ($nextEndpoint !== null) {
			// Recursively fetch the next pages
			$objects = array_merge(
				$objects,
				$this->fetchAllPages(
					source: $source,
					endpoint: $nextEndpoint,
					config: $config,
					synchronization: $synchronization,
					currentPage: $currentPage
				)
			);
		}

		return $objects;
	}

	/**
	 * Checks if the source has exceeded its rate limit and throws an exception if true.
	 *
	 * @param Source $source The source object containing rate limit details.
	 *
	 * @throws TooManyRequestsHttpException
	 */
	private function checkRateLimit(Source $source): void
	{
		if ($source->getRateLimitRemaining() !== null &&
			$source->getRateLimitReset() !== null &&
			$source->getRateLimitRemaining() <= 0 &&
			$source->getRateLimitReset() > time()
		) {
			throw new TooManyRequestsHttpException(
				message: "Rate Limit on Source has been exceeded. Canceling synchronization...",
				code: 429,
				headers: $this->getRateLimitHeaders($source)
			);
		}
	}

	/**
	 * Retrieves rate limit information from a given source and formats it as HTTP headers.
	 *
	 * This function extracts rate limit details from the provided source object and returns them
	 * as an associative array of headers. The headers can be used for communicating rate limit status
	 * in API responses or logging purposes.
	 *
	 * @param Source $source The source object containing rate limit details, such as limits, remaining requests, and reset times.
	 *
	 * @return array An associative array of rate limit headers:
	 *               - 'X-RateLimit-Limit' (int|null): The maximum number of allowed requests.
	 *               - 'X-RateLimit-Remaining' (int|null): The number of requests remaining in the current window.
	 *               - 'X-RateLimit-Reset' (int|null): The Unix timestamp when the rate limit resets.
	 *               - 'X-RateLimit-Used' (int|null): The number of requests used so far.
	 *               - 'X-RateLimit-Window' (int|null): The duration of the rate limit window in seconds.
	 */
	private function getRateLimitHeaders(Source $source): array
	{
		return [
			'X-RateLimit-Limit' => $source->getRateLimitLimit(),
			'X-RateLimit-Remaining' => $source->getRateLimitRemaining(),
			'X-RateLimit-Reset' => $source->getRateLimitReset(),
			'X-RateLimit-Used' => 0,
			'X-RateLimit-Window' => $source->getRateLimitWindow(),
		];
	}

	/**
	 * Updates the API request configuration with pagination details for the next page.
	 *
	 * @param array $config The current request configuration.
	 * @param array $sourceConfig The source configuration containing pagination settings.
	 * @param int $currentPage The current page number for pagination.
	 *
	 * @return array Updated configuration with pagination settings.
	 */
	private function getNextPage(array $config, array $sourceConfig, int $currentPage): array
	{
		$config['pagination'] = [
			'paginationQuery' => $sourceConfig['paginationQuery'] ?? 'page',
			'page' => $currentPage
		];

		return $config;
	}

	/**
	 * Extracts the next API endpoint for pagination from the response body.
	 *
	 * @param array $body The decoded JSON response body from the API.
	 * @param string $url The base URL of the API source.
	 *
	 * @return string|null The next endpoint URL if available, or null if there is no next page.
	 */
	private function getNextEndpoint(array $body, string $url): ?string
	{
		$nextLink = $this->getNextlinkFromCall($body);

		if ($nextLink !== null) {
			return str_replace($url, '', $nextLink);
		}

		return null;
	}

	/**
	 * Retrieves the next link for pagination from the API response body.
	 *
	 * @param array $body The decoded JSON body of the API response.
	 *
	 * @return string|null The URL for the next page of results, or null if there is no next page.
	 */
	public function getNextlinkFromCall(array $body): ?string
	{
		return $body['next'] ?? null;
	}

    /**
     * Extracts all objects from the API response body.
     *
     * @param array $body The decoded JSON body of the API response.
     * @param Synchronization $synchronization The synchronization object containing source configuration.
     *
     * @throws Exception If the position of objects in the return body cannot be determined.
     *
     * @return array An array of items extracted from the response body.
     */
    public function getAllObjectsFromArray(array $array, Synchronization $synchronization): array
	{
        // Get the source configuration from the synchronization object
        $sourceConfig = $synchronization->getSourceConfig();

        // Check if a specific objects position is defined in the source configuration
        if (empty($sourceConfig['resultsPosition']) === false) {
            $position = $sourceConfig['resultsPosition'];
            // Use Dot notation to access nested array elements
            $dot = new Dot($array);
            if ($dot->has($position) === true) {
                // Return the objects at the specified position
                return $dot->get($position);
            } else {
                // Throw an exception if the specified position doesn't exist

                return [];
                // @todo log error
                // throw new Exception("Cannot find the specified position of objects in the return body.");
            }
        }

        // Define common keys to check for objects
        $commonKeys = ['items', 'result', 'results'];

        // Loop through common keys and return first match found
        foreach ($commonKeys as $key) {
            if (isset($array[$key]) === true) {
                return $array[$key];
            }
        }

        // If 'results' key exists, return its value
        if (isset($array['results']) === true) {
            return $array['results'];
        }

        // If no objects can be found, throw an exception
        throw new Exception("Cannot determine the position of objects in the return body.");
    }
}<|MERGE_RESOLUTION|>--- conflicted
+++ resolved
@@ -343,7 +343,6 @@
     }
 
     /**
-<<<<<<< HEAD
      * Fetches multiple extra data entries for an object based on the source configuration.
      *
      * This method iterates through a list of extra data configurations, fetches the additional data for each configuration,
@@ -362,6 +361,24 @@
                 $object = array_merge($object, $this->fetchExtraDataForObject($synchronization, $extraDataConfig, $object));
             }
         }
+    /**
+     * Deletes invalid objects associated with a synchronization.
+     *
+     * This function identifies and removes objects that are no longer valid or do not exist
+     * in the source data for a given synchronization. It compares the target IDs from the
+     * synchronization contract with the synchronized target IDs and deletes the unmatched ones.
+     *
+     * @param Synchronization $synchronization       The synchronization entity to process.
+     * @param array           $synchronizedTargetIds An array of target IDs that are still valid in the source.
+     *
+     * @return int The count of objects that were deleted.
+     *
+     * @throws Exception If any database or object deletion errors occur during execution.
+     */
+    public function deleteInvalidObjects(Synchronization $synchronization, array $synchronizedTargetIds): int
+    {
+        $deletedObjectsCount = 0;
+        $type = $synchronization->getTargetType();
 
         return $object;
     }
@@ -393,24 +410,7 @@
         }
 
         return $object;
-=======
-     * Deletes invalid objects associated with a synchronization.
-     *
-     * This function identifies and removes objects that are no longer valid or do not exist
-     * in the source data for a given synchronization. It compares the target IDs from the
-     * synchronization contract with the synchronized target IDs and deletes the unmatched ones.
-     *
-     * @param Synchronization $synchronization       The synchronization entity to process.
-     * @param array           $synchronizedTargetIds An array of target IDs that are still valid in the source.
-     *
-     * @return int The count of objects that were deleted.
-     *
-     * @throws Exception If any database or object deletion errors occur during execution.
-     */
-    public function deleteInvalidObjects(Synchronization $synchronization, array $synchronizedTargetIds): int
-    {
-        $deletedObjectsCount = 0;
-        $type = $synchronization->getTargetType();
+    }
 
         switch ($type) {
             case 'register/schema':
@@ -442,7 +442,6 @@
 
         return $deletedObjectsCount;
 
->>>>>>> b1f61b1f
     }
 
 	/**
