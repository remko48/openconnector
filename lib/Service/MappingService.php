--- conflicted
+++ resolved
@@ -136,12 +136,7 @@
             }
 
             // Render the value from twig.
-<<<<<<< HEAD
 			$dotArray->set($key, $this->twig->createTemplate($value)->render($originalInput));
-//            $dotArray->set($key, $input);
-=======
-			$dotArray->set($key, $this->twig->createTemplate($value)->render($input));
->>>>>>> afa6ae25
         }
 
         // Unset unwanted key's.
