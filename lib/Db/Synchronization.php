<?php

namespace OCA\OpenConnector\Db;

use DateTime;
use JsonSerializable;
use OCP\AppFramework\Db\Entity;

class Synchronization extends Entity implements JsonSerializable
{
	protected ?string $name = null;	// The name of the synchronization
	protected ?string $description = null;	// The description of the synchronization
	// Source
	protected ?string $sourceId = null;	// The id of the source object
	protected ?string $sourceType = null;	// The type of the source object (e.g. api, database, register/schema.)
	protected ?string $sourceHash = null;	// The hash of the source object when it was last synced.	
	protected ?string $sourceTargetMapping = null;	// The mapping of the source object to the target object
	protected ?array $sourceConfig = null; // The configuration of the object in the source
	protected ?DateTime $sourceLastChanged = null;	// The last changed date of the source object	
	protected ?DateTime $sourceLastChecked = null;	// The last checked date of the source object
	protected ?DateTime $sourceLastSynced = null;	// The last synced date of the source object
	// Target
	protected ?string $targetId = null;	// The id of the target object	
	protected ?string $targetType = null;	// The type of the target object (e.g. api, database, register/schema.)
	protected ?string $targetHash = null;	// The hash of the target object
	protected ?string $targetSourceMapping = null;	// The mapping of the target object to the source object
	protected ?array $targetConfig = null; // The configuration of the object in the target
	protected ?DateTime $targetLastChanged = null;	// The last changed date of the target object
	protected ?DateTime $targetLastChecked = null;	// The last checked date of the target object
	protected ?DateTime $targetLastSynced = null;	// The last synced date of the target object
	// General
	protected ?DateTime $created = null;	// The date and time the synchronization was created	
	protected ?DateTime $updated = null;	// The date and time the synchronization was updated


	public function __construct() {
		$this->addType('name', 'string');
		$this->addType('description', 'string');
		$this->addType('sourceId', 'string');
		$this->addType('sourceType', 'string');
		$this->addType('sourceHash', 'string');
		$this->addType('sourceTargetMapping', 'string');
		$this->addType('sourceConfig', 'json');
		$this->addType('sourceLastChanged', 'datetime');
		$this->addType('sourceLastChecked', 'datetime');
		$this->addType('sourceLastSynced', 'datetime');
		$this->addType('targetId', 'string');
		$this->addType('targetType', 'string');
		$this->addType('targetHash', 'string');
		$this->addType('targetSourceMapping', 'string');
		$this->addType('targetConfig', 'json');
		$this->addType('targetLastChanged', 'datetime');
		$this->addType('targetLastChecked', 'datetime');
		$this->addType('targetLastSynced', 'datetime');
		$this->addType('created', 'datetime');
		$this->addType('updated', 'datetime');
	}

	public function getJsonFields(): array
	{
		return array_keys(
			array_filter($this->getFieldTypes(), function ($field) {
				return $field === 'json';
			})
		);
	}

	public function hydrate(array $object): self
	{
		$jsonFields = $this->getJsonFields();

		foreach($object as $key => $value) {
			if (in_array($key, $jsonFields) === true && $value === []) {
				$value = [];
			}

			$method = 'set'.ucfirst($key);

			try {
				$this->$method($value);
			} catch (\Exception $exception) {
				// Error handling could be improved here
			}
		}

		return $this;
	}

	public function jsonSerialize(): array
	{
		return [
			'id' => $this->id,
			'name' => $this->name,
			'description' => $this->description,
			'sourceId' => $this->sourceId,
			'sourceType' => $this->sourceType,
			'sourceHash' => $this->sourceHash,
			'sourceTargetMapping' => $this->sourceTargetMapping,
			'sourceConfig' => $this->sourceConfig,
			'sourceLastChanged' => $this->sourceLastChanged,
<<<<<<< HEAD
			'lastChecked' => $this->lastChecked,
			'lastSynced' => $this->lastSynced,
			'dateCreated' => isset($this->dateCreated) ? $this->dateCreated->format('c') : null,
			'dateModified' => isset($this->dateModified) ? $this->dateModified->format('c') : null,
			'tryCounter' => $this->tryCounter,
			'dontSyncBefore' => $this->dontSyncBefore,
			'mapping' => $this->mapping
=======
			'sourceLastChecked' => $this->sourceLastChecked,
			'sourceLastSynced' => $this->sourceLastSynced,
			'targetId' => $this->targetId,
			'targetType' => $this->targetType,
			'targetHash' => $this->targetHash,
			'targetSourceMapping' => $this->targetSourceMapping,
			'targetConfig' => $this->targetConfig,
			'targetLastChanged' => $this->targetLastChanged,
			'targetLastChecked' => $this->targetLastChecked,
			'targetLastSynced' => $this->targetLastSynced,
			'created' => $this->created,
			'updated' => $this->updated
>>>>>>> d0783b91
		];
	}
}<|MERGE_RESOLUTION|>--- conflicted
+++ resolved
@@ -98,15 +98,6 @@
 			'sourceTargetMapping' => $this->sourceTargetMapping,
 			'sourceConfig' => $this->sourceConfig,
 			'sourceLastChanged' => $this->sourceLastChanged,
-<<<<<<< HEAD
-			'lastChecked' => $this->lastChecked,
-			'lastSynced' => $this->lastSynced,
-			'dateCreated' => isset($this->dateCreated) ? $this->dateCreated->format('c') : null,
-			'dateModified' => isset($this->dateModified) ? $this->dateModified->format('c') : null,
-			'tryCounter' => $this->tryCounter,
-			'dontSyncBefore' => $this->dontSyncBefore,
-			'mapping' => $this->mapping
-=======
 			'sourceLastChecked' => $this->sourceLastChecked,
 			'sourceLastSynced' => $this->sourceLastSynced,
 			'targetId' => $this->targetId,
@@ -119,7 +110,6 @@
 			'targetLastSynced' => $this->targetLastSynced,
 			'created' => $this->created,
 			'updated' => $this->updated
->>>>>>> d0783b91
 		];
 	}
 }