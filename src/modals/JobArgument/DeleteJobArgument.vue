<script setup>
import { navigationStore, jobStore } from '../../store/store.js'
import { Job } from '../../entities/index.js'
</script>

<template>
	<NcDialog
		v-if="navigationStore.modal === 'deleteJobArgument'"
		name="Delete Job Argument"
		:can-close="false">
		<div v-if="success !== null || error">
			<NcNoteCard v-if="success" type="success">
				<p>Successfully deleted job argument</p>
			</NcNoteCard>
			<NcNoteCard v-if="!success" type="error">
				<p>Something went wrong deleting the job argument</p>
			</NcNoteCard>
			<NcNoteCard v-if="error" type="error">
				<p>{{ error }}</p>
			</NcNoteCard>
		</div>
		<p v-if="success === null">
			Do you want to delete <b>{{ jobStore.jobArgumentKey }}</b>? This action cannot be undone.
		</p>
		<template #actions>
			<NcButton :disabled="loading" icon="" @click="closeModal">
				<template #icon>
					<Cancel :size="20" />
				</template>
				{{ success !== null ? 'Close' : 'Cancel' }}
			</NcButton>
			<NcButton
				v-if="success === null"
				:disabled="loading"
				icon="Delete"
				type="error"
				@click="deleteJobArgument()">
				<template #icon>
					<NcLoadingIcon v-if="loading" :size="20" />
					<Delete v-if="!loading" :size="20" />
				</template>
				Delete
			</NcButton>
		</template>
	</NcDialog>
</template>

<script>
import { NcButton, NcDialog, NcNoteCard, NcLoadingIcon } from '@nextcloud/vue'
import _ from 'lodash'

import Cancel from 'vue-material-design-icons/Cancel.vue'
import Delete from 'vue-material-design-icons/Delete.vue'

export default {
	name: 'DeleteJobArgument',
	components: {
		NcDialog,
		NcButton,
		NcNoteCard,
		NcLoadingIcon,
		// Icons
		Cancel,
		Delete,
	},
	data() {
		return {
			loading: false,
			success: null,
			error: false,
			closeTimeoutFunc: null,
		}
	},
	methods: {
		closeModal() {
			navigationStore.setModal(false)
			clearTimeout(this.closeTimeoutFunc)
			this.success = null
		},
		deleteJobArgument() {
			this.loading = true

<<<<<<< HEAD
			const jobItemClone = _.cloneDeep(jobStore.jobItem)
=======
			const jobItemClone = jobStore.jobItem.cloneRaw()
>>>>>>> 7a5cb13f
			delete jobItemClone?.arguments[jobStore.jobArgumentKey]

			const scheduleAfter = jobItemClone.scheduleAfter ? new Date(jobItemClone.scheduleAfter.date) || '' : null

<<<<<<< HEAD
			const jobItem = {
=======
			const jobItem = new Job({
>>>>>>> 7a5cb13f
				...jobItemClone,
				scheduleAfter,
			})

			jobStore.saveJob(jobItem)
				.then(() => {
					this.loading = false
					this.success = true

					// Wait for the user to read the feedback then close the model
					this.closeTimeoutFunc = setTimeout(this.closeModal, 2000)
				})
				.catch((err) => {
					this.error = err
					this.loading = false
				})
		},
	},
}
</script>

<style>
.modal__content {
    margin: var(--OC-margin-50);
    text-align: center;
}

.zaakDetailsContainer {
    margin-block-start: var(--OC-margin-20);
    margin-inline-start: var(--OC-margin-20);
    margin-inline-end: var(--OC-margin-20);
}

.success {
    color: green;
}
</style><|MERGE_RESOLUTION|>--- conflicted
+++ resolved
@@ -80,20 +80,12 @@
 		deleteJobArgument() {
 			this.loading = true
 
-<<<<<<< HEAD
-			const jobItemClone = _.cloneDeep(jobStore.jobItem)
-=======
 			const jobItemClone = jobStore.jobItem.cloneRaw()
->>>>>>> 7a5cb13f
 			delete jobItemClone?.arguments[jobStore.jobArgumentKey]
 
 			const scheduleAfter = jobItemClone.scheduleAfter ? new Date(jobItemClone.scheduleAfter.date) || '' : null
 
-<<<<<<< HEAD
-			const jobItem = {
-=======
 			const jobItem = new Job({
->>>>>>> 7a5cb13f
 				...jobItemClone,
 				scheduleAfter,
 			})
