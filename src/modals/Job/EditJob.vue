--- conflicted
+++ resolved
@@ -27,22 +27,12 @@
 					<NcTextArea
 						label="Description"
 						:value.sync="jobItem.description" />
-<<<<<<< HEAD
 
 					<NcTextField
 						label="Job Class"
 						maxlength="255"
 						:value.sync="jobItem.jobClass" />
 
-=======
-				</div>
-				<div class="form-group">
-					<NcTextArea
-						label="Job Class"
-						:value.sync="jobStore.jobItem.jobClass" />
-				</div>
-				<div class="form-group">
->>>>>>> c70b4512
 					<NcInputField
 						type="number"
 						label="Intraval"
