<script setup>
import { synchronizationStore, navigationStore, sourceStore, mappingStore, ruleStore } from '../../store/store.js'
import { Synchronization } from '../../entities/index.js'
</script>

<template>
	<NcModal ref="modalRef"
		label-id="editSynchronization"
		@close="closeModal">
		<div class="modalContent">
			<h2>{{ synchronizationItem.id ? 'Edit' : 'Add' }} Synchronization</h2>

			<!-- ====================== -->
			<!-- Open Register notecard -->
			<!-- ====================== -->
			<div v-if="!openRegisterInstalled && !openRegisterCloseAlert" class="openregister-notecard">
				<NcNoteCard
					:type="openRegisterIsAvailable ? 'info' : 'error'"
					:heading="openRegisterIsAvailable ? 'Open Register is not installed' : 'Failed to install Open Register'">
					<p>
						{{ openRegisterIsAvailable
							? 'Some features require Open Register to be installed'
							: 'This either means that Open Register is not available on this server or you need to confirm your password' }}
					</p>

					<div class="install-buttons">
						<NcButton v-if="openRegisterIsAvailable"
							aria-label="Install OpenRegister"
							size="small"
							type="primary"
							:loading="openRegisterLoading"
							@click="installOpenRegister">
							<template #icon>
								<CloudDownload :size="20" />
							</template>
							Install OpenRegister
						</NcButton>
						<NcButton
							aria-label="Install OpenRegister Manually"
							size="small"
							type="secondary"
							@click="openLink('/index.php/settings/apps/organization/openregister', '_blank')">
							<template #icon>
								<OpenInNew :size="20" />
							</template>
							Install OpenRegister Manually
						</NcButton>
					</div>
					<div class="close-button">
						<NcActions>
							<NcActionButton @click="openRegisterCloseAlert = true">
								<template #icon>
									<Close :size="20" />
								</template>
								Close
							</NcActionButton>
						</NcActions>
					</div>
				</NcNoteCard>
			</div>

			<!-- ====================== -->
			<!-- Success/Error notecard -->
			<!-- ====================== -->
			<div v-if="success || error">
				<NcNoteCard v-if="success" type="success">
					<p>Synchronization successfully added</p>
				</NcNoteCard>
				<NcNoteCard v-if="error" type="error">
					<p>{{ error || 'An error occurred' }}</p>
				</NcNoteCard>
			</div>

			<!-- ====================== -->
			<!--          Form          -->
			<!-- ====================== -->
			<form v-if="!success" @submit.prevent="handleSubmit">
				<NcTextField :value.sync="synchronizationItem.name"
					label="Name"
					required />

				<NcTextArea :value.sync="synchronizationItem.description"
					label="Description" />

				<NcTextArea :value.sync="synchronizationItem.conditions"
					label="Conditions (json logic)" />

				<NcSelect v-bind="ruleOptions"
					v-model="ruleOptions.value"
					multiple
					:loading="rulesLoading"
					input-label="Rules" />
				<div>
					<NcSelect v-bind="typeOptions"
						v-model="typeOptions.value"
						:selectable="(option) => {
							return option.id === 'register/schema' ? openRegisterInstalled : true
						}"
						input-label="Source Type" />
				</div>

				<div>
					<NcSelect v-if="typeOptions.value?.id !== 'register/schema'"
						v-bind="sourceOptions"
						v-model="sourceOptions.sourceValue"
						required
						:loading="sourcesLoading"
						input-label="Source ID" />

					<div v-if="typeOptions.value?.id === 'register/schema'">
						<p>Source ID</p>

						<div class="css-fix-reg/schema">
							<NcSelect v-bind="registerOptions"
								v-model="registerOptions.sourceValue"
								:disabled="!openRegisterInstalled"
								input-label="Register" />
							<p>/</p>
							<NcSelect v-bind="schemaOptions"
								v-model="schemaOptions.sourceValue"
								:disabled="!openRegisterInstalled"
								input-label="Schema" />
						</div>
					</div>
				</div>

				<NcSelect v-bind="sourceTargetMappingOptions"
					v-model="sourceTargetMappingOptions.hashValue"
					:loading="sourceTargetMappingLoading"
					input-label="Source hash mapping" />

				<NcSelect v-bind="sourceTargetMappingOptions"
					v-model="sourceTargetMappingOptions.sourceValue"
					:loading="sourceTargetMappingLoading"
					input-label="Source target mapping" />

				<NcTextField :value.sync="synchronizationItem.sourceConfig.idPosition"
					label="(optional) Position of id in source object" />

				<NcTextField :value.sync="synchronizationItem.sourceConfig.resultsPosition"
					label="(optional) Position of results in source object" />

				<NcTextField :value.sync="synchronizationItem.sourceConfig.endpoint"
					label="(optional) Endpoint on which to fetch data" />

				<NcSelect v-bind="targetTypeOptions"
					v-model="targetTypeOptions.value"
					:selectable="(option) => {
						return option.id === 'register/schema' ? openRegisterInstalled : true
					}"
					input-label="Target Type" />

				<div>
					<NcSelect v-if="targetTypeOptions.value?.id === 'api'"
						v-bind="sourceOptions"
						v-model="sourceOptions.targetValue"
						:loading="sourcesLoading"
						input-label="Target ID" />

					<div v-if="targetTypeOptions.value?.id === 'register/schema'">
						<p>Target ID</p>

						<div class="css-fix-reg/schema">
							<NcSelect v-bind="registerOptions"
								v-model="registerOptions.value"
								:disabled="!openRegisterInstalled"
								input-label="Register" />
							<p>/</p>
							<NcSelect v-bind="schemaOptions"
								v-model="schemaOptions.value"
								:disabled="!openRegisterInstalled"
								input-label="Schema" />
						</div>
					</div>
				</div>

				<NcSelect v-bind="sourceTargetMappingOptions"
					v-model="sourceTargetMappingOptions.targetValue"
					:loading="sourceTargetMappingLoading"
					input-label="Target source mapping" />
			</form>

			<NcButton v-if="!success"
				:disabled="loading
					|| !synchronizationItem.name
					|| (typeOptions.value?.id !== 'register/schema' && !sourceOptions.sourceValue?.id)
					// both register and schema need to be selected for register/schema target type
					|| (targetTypeOptions.value?.id === 'register/schema' && (!registerOptions.value?.id || !schemaOptions.value?.id))
					|| (typeOptions.value?.id === 'register/schema' && (!registerOptions.sourceValue?.id || !schemaOptions.sourceValue?.id))
					|| (targetTypeOptions.value?.id === 'api' && (!sourceOptions.targetValue))"
				type="primary"
				@click="editSynchronization()">
				<template #icon>
					<NcLoadingIcon v-if="loading" :size="20" />
					<ContentSaveOutline v-if="!loading" :size="20" />
				</template>
				Save
			</NcButton>
		</div>
	</NcModal>
</template>

<script>
import {
	NcButton,
	NcModal,
	NcTextField,
	NcTextArea,
	NcSelect,
	NcLoadingIcon,
	NcNoteCard,
	NcActions,
	NcActionButton,
} from '@nextcloud/vue'
import openLink from '../../services/openLink.js'

import ContentSaveOutline from 'vue-material-design-icons/ContentSaveOutline.vue'
import CloudDownload from 'vue-material-design-icons/CloudDownload.vue'
import OpenInNew from 'vue-material-design-icons/OpenInNew.vue'
import Close from 'vue-material-design-icons/Close.vue'

export default {
	name: 'EditSynchronization',
	components: {
		NcModal,
		NcButton,
		NcTextField,
		NcTextArea,
		NcSelect,
		NcLoadingIcon,
		NcNoteCard,
		NcActions,
		NcActionButton,
	},
	data() {
		return {
			/**
			 * Indicates if this is an edit modal or a create modal.
			 */
			IS_EDIT: !!synchronizationStore.synchronizationItem?.id,
			success: null, // Indicates if saving the synchronization was successful
			loading: false, // Indicates if saving the synchronization is in progress
			error: false,
			// synchronization item
			synchronizationItem: { // Initialize with empty fields
				name: '',
				description: '',
				conditions: '',
				sourceId: '',
				sourceType: '',
				sourceConfig: {
					idPosition: '',
					resultsPosition: '',
					endpoint: '',
					headers: {},
					query: {},
				},
				actions: [],
				sourceHashMapping: '',
				sourceTargetMapping: '',
				targetId: '',
				targetType: 'register/schema',
				targetConfig: {},
				targetSourceMapping: '',
			},
			// ============================= //
			// source options
			// ============================= //
			typeOptions: {
				options: [
					{ label: 'Database', id: 'database' },
					{ label: 'API', id: 'api' },
					{ label: 'File', id: 'file' },
					{ label: 'Register/Schema', id: 'register/schema' },
				],
				value: { label: 'API', id: 'api' }, // Default source type
			},
			sourcesLoading: false, // Indicates if the sources are loading
			sourceOptions: { // This should be populated with available sources
				options: [],
				sourceValue: null,
				targetValue: null,
			},
			sourceTargetMappingLoading: false, // Indicates if the mappings are loading
			sourceTargetMappingOptions: { // A list of mappings
				options: [],
				hashValue: null,
				sourceValue: null,
				targetValue: null,
			},
			// ============================= //
			// target options
			// ============================= //
			targetTypeOptions: {
				options: [
					{ label: 'Register/Schema', id: 'register/schema' },
					{ label: 'API', id: 'api' },
					// { label: 'Database', id: 'database' },
				],
				value: { label: 'API', id: 'api' }, // Default target type
			},
			// registerOptions
			registerLoading: false, // Indicates if the registers are loading
			registerOptions: {
				options: [],
				value: null,
				sourceValue: null,
			},
			// schemaOptions
			schemaLoading: false, // Indicates if the schemas are loading
			schemaOptions: {
				options: [],
				value: null,
				sourceValue: null,
			},
			// ============================= //
			// rule options
			// ============================= //
			rulesLoading: false, // Indicates if the rules are loading
			ruleOptions: {
				options: [],
				value: null,
			},
			// ============================= //
			// OpenRegister
			// ============================= //
			openRegisterInstalled: true, // Indicates if OpenRegister is installed
			openRegisterLoading: true, // Indicates if installing OpenRegister is in progress
			openRegisterIsAvailable: true, // Indicates if OpenRegister is available
			openRegisterCloseAlert: false, // Indicates if the OpenRegister alert should be closed
			// ============================= //
			closeTimeoutFunc: null, // Function to close the modal after a timeout
		}
	},
	mounted() {
		if (this.IS_EDIT) {
			// If there is a synchronization item in the store, use it
			this.synchronizationItem = {
				...synchronizationStore.synchronizationItem,
				conditions: JSON.stringify(synchronizationStore.synchronizationItem.conditions),
			}

			// update targetTypeOptions with the synchronization item target type
			this.targetTypeOptions.value = this.targetTypeOptions.options.find(option => option.id === this.synchronizationItem.targetType)
			this.typeOptions.value = this.typeOptions.options.find(option => option.id === this.synchronizationItem.sourceType)
		}

		// Fetch sources, mappings, register, and schema
		this.getSources()
		this.getSourceTargetMappings()
		this.getRegister()
		this.getSchema()
		this.getRules()
	},
	methods: {
		/**
		 * Fetches the list of available sources from the source store and updates the source options.
		 * Sets the loading state to true while fetching and updates the source options with the fetched data.
		 * If a source is already selected, it sets it as the active source.
		 * If the target type is 'api', it sets the active target source.
		 */
		getSources() {
			this.sourcesLoading = true

			sourceStore.refreshSourceList()
				.then(({ entities }) => {
					const activeSourceSource = entities.find(source => source.id.toString() === this.synchronizationItem.sourceId.toString())

					let activeSourceTarget = null
					if (this.IS_EDIT && this.synchronizationItem.targetType === 'api') {
						activeSourceTarget = entities.find(source => source.id.toString() === this.synchronizationItem.targetId.toString())
					}

					this.sourceOptions = {
						options: entities.map(source => ({
							label: source.name,
							id: source.id,
						})),
						sourceValue: activeSourceSource
							? {
								label: activeSourceSource.name,
								id: activeSourceSource.id,
							}
							: null,
						targetValue: activeSourceTarget
							? {
								label: activeSourceTarget.name,
								id: activeSourceTarget.id,
							}
							: null,
					}
				})
				.finally(() => {
					this.sourcesLoading = false
				})
		},
		/**
		 * Fetches the list of source-target mappings from the mapping store and updates the mapping options.
		 * Sets the loading state to true while fetching and updates the mapping options with the fetched data.
		 * If a mapping is already selected, it sets it as the active source and target mapping.
		 */
		getSourceTargetMappings() {
			this.sourceTargetMappingLoading = true

			mappingStore.refreshMappingList()
				.then(({ entities }) => {
					const activeSourceMapping = entities.find(mapping => mapping.id.toString() === this.synchronizationItem.sourceTargetMapping.toString())
					const activeTargetMapping = entities.find(mapping => mapping.id.toString() === this.synchronizationItem.targetSourceMapping.toString())
					const sourceHashMapping = entities.find(mapping => mapping.id.toString() === this.synchronizationItem.sourceHashMapping.toString())

					this.sourceTargetMappingOptions = {
						options: entities.map(mapping => ({
							label: mapping.name,
							id: mapping.id,
						})),
						hashValue: sourceHashMapping
							? {
								label: sourceHashMapping.name,
								id: sourceHashMapping.id,
							}
							: null,
						sourceValue: activeSourceMapping
							? {
								label: activeSourceMapping.name,
								id: activeSourceMapping.id,
							}
							: null,
						targetValue: activeTargetMapping
							? {
								label: activeTargetMapping.name,
								id: activeTargetMapping.id,
							}
							: null,
					}
				})
				.finally(() => {
					this.sourceTargetMappingLoading = false
				})
		},
		/**
		 * Fetches the list of registers from the mapping store and updates the register options.
		 * Sets the loading state to true while fetching and updates the register options with the fetched data.
		 * If a register is already selected, it sets it as the active register.
		 * If OpenRegister is not installed, it updates the state accordingly.
		 */
		getRegister() {
			this.registerLoading = true

			mappingStore.getMappingObjects()
				.then(({ data }) => {
					if (!data.openRegisters) {
						this.registerLoading = false
						this.openRegisterInstalled = false
						return
					}

					const registers = data.availableRegisters

					let activeRegister = null
					if (this.IS_EDIT && this.synchronizationItem.targetType === 'register/schema') {
						const registerId = this.synchronizationItem.targetId.split('/')[0]
						activeRegister = registers.find(object => object.id.toString() === registerId.toString())
					}

					let activeSourceRegister = null
					if (this.IS_EDIT && this.synchronizationItem.sourceType === 'register/schema') {
						const registerId = this.synchronizationItem.sourceId.split('/')[0]
						activeSourceRegister = registers.find(object => object.id.toString() === registerId.toString())
					}

					this.registerOptions = {
						options: registers.map(object => ({
							label: object.title || object.name,
							id: object.id,
						})),
						value: activeRegister
							? {
								label: activeRegister.title || activeRegister.name,
								id: activeRegister.id,
							}
							: null,
						sourceValue: activeSourceRegister
							? {
								label: activeSourceRegister.title || activeSourceRegister.name,
								id: activeSourceRegister.id,
							}
							: null,
					}
				})
				.finally(() => {
					this.registerLoading = false
				})
		},
		/**
		 * Fetches the list of schemas from OpenRegister and updates the schema options.
		 * Sets the loading state to true while fetching and updates the schema options with the fetched data.
		 * If OpenRegister is not installed, it updates the state accordingly.
		 * If a schema is already selected, it sets it as the active schema.
		 */
		async getSchema() {
			this.schemaLoading = true

			console.info('Fetching schemas from Open Register')
			const response = await fetch('/index.php/apps/openregister/api/schemas', {
				headers: {
					accept: '*/*',
					'accept-language': 'en-US,en;q=0.9,nl;q=0.8',
					'cache-control': 'no-cache',
					pragma: 'no-cache',
					'x-requested-with': 'XMLHttpRequest',
				},
				referrerPolicy: 'no-referrer',
				body: null,
				method: 'GET',
				mode: 'cors',
				credentials: 'include',
			})

			if (!response.ok) {
				console.info('Open Register is not installed')
				this.schemaLoading = false
				this.openRegisterInstalled = false
				return
			}

			const responseData = (await response.json()).results

			let activeSchema = null
			if (this.IS_EDIT && this.synchronizationItem.targetType === 'register/schema') {
				const schemaId = this.synchronizationItem.targetId.split('/')[1]
				activeSchema = responseData.find(schema => schema.id.toString() === schemaId.toString())
			}

			let activeSourceSchema = null
			if (this.IS_EDIT && this.synchronizationItem.sourceType === 'register/schema') {
				const schemaId = this.synchronizationItem.sourceId.split('/')[1]
				activeSourceSchema = responseData.find(schema => schema.id.toString() === schemaId.toString())
			}

			this.schemaOptions = {
				options: responseData.map((schema) => ({
					id: schema.id,
					label: schema.title || schema.name,
				})),
				value: activeSchema
					? {
						id: activeSchema.id,
						label: activeSchema.title || activeSchema.name,
					}
					: null,
				sourceValue: activeSourceSchema
					? {
						id: activeSourceSchema.id,
						label: activeSourceSchema.title || activeSourceSchema.name,
					}
					: null,
			}

			this.schemaLoading = false
		},
		/**
		 * Fetches the list of available rules from the rules store and updates the rules options.
		 * Sets the loading state to true while fetching and updates the rules options with the fetched data.
		 * If a rules is already selected, it sets it as the active rules.
		 * If the target type is 'api', it sets the active target rules.
		 */
		getRules() {
			this.rulesLoading = true

			ruleStore.refreshRuleList()
				.then(() => {
					const rules = ruleStore.ruleList
					const activeRule = rules.filter(rule => this.synchronizationItem.actions.includes(rule.id))

					this.ruleOptions = {
						options: rules.map(rule => ({
							label: rule.name,
							id: rule.id,
						})),
						value: activeRule.map(rule => ({
							label: rule.name,
							id: rule.id,
						})),
					}
				})
				.finally(() => {
					this.rulesLoading = false
				})
		},
		/**
		 * Installs OpenRegister by sending a request to the server.
		 * Sets the loading state to true while the installation is in progress.
		 * Updates the state based on the success or failure of the installation.
		 * If the installation is successful, it fetches the register and schema options.
		 */
		async installOpenRegister() {
			this.openRegisterLoading = true

			console.info('Installing Open Register')
			const requesttoken = document.querySelector('head[data-requesttoken]').getAttribute('data-requesttoken')

<<<<<<< HEAD
			if (window.location.hostname === 'nextcloud.local') {
				await fetch('http://nextcloud.local/index.php/login/confirm', {
					headers: {
						accept: 'application/json, text/plain, */*',
						'accept-language': 'en-US,en;q=0.9,nl;q=0.8',
						'cache-control': 'no-cache',
						'content-type': 'application/json',
						pragma: 'no-cache',
						requesttoken,
						'x-requested-with': 'XMLHttpRequest, XMLHttpRequest',
					},
					referrerPolicy: 'no-referrer',
					body: '{"password":"admin"}',
					method: 'POST',
					mode: 'cors',
					credentials: 'include',
				})
			}

=======
>>>>>>> 7a5cb13f
			const forceResponse = await fetch('/index.php/settings/apps/force', {
				headers: {
					accept: 'application/json, text/plain, */*',
					'accept-language': 'en-US,en;q=0.9,nl;q=0.8',
					'cache-control': 'no-cache',
					'content-type': 'application/json',
					pragma: 'no-cache',
					requesttoken,
					'x-requested-with': 'XMLHttpRequest, XMLHttpRequest',
				},
				referrerPolicy: 'no-referrer',
				body: '{"appId":"openregister"}',
				method: 'POST',
				mode: 'cors',
				credentials: 'include',
			})

			if (!forceResponse.ok) {
				console.info('Failed to install Open Register')
				this.openRegisterIsAvailable = false
				this.openRegisterLoading = false
				return
			}

			const response = await fetch('/index.php/settings/apps/enable', {
				headers: {
					accept: '*/*',
					'accept-language': 'en-US,en;q=0.9,nl;q=0.8',
					'cache-control': 'no-cache',
					'content-type': 'application/json',
					pragma: 'no-cache',
					requesttoken,
					'x-requested-with': 'XMLHttpRequest, XMLHttpRequest',
				},
				referrerPolicy: 'no-referrer',
				body: '{"appIds":["openregister"],"groups":[]}',
				method: 'POST',
				mode: 'cors',
				credentials: 'include',
			})

			if (!response.ok) {
				console.info('Failed to install Open Register')
				this.openRegisterIsAvailable = false
			} else {
				console.info('Open Register installed')
				this.openRegisterInstalled = true
				this.getRegister()
				this.getSchema()
			}

			this.openRegisterLoading = false
		},
		/**
		 * Closes the modal and clears the timeout function.
		 */
		closeModal() {
			navigationStore.setModal(false)
			clearTimeout(this.closeTimeoutFunc)
		},
		/**
		 * Edits the synchronization by saving the synchronization item to the store.
		 * Sets the loading state to true while saving and updates the state based on the success or failure of the save operation.
		 * If the save operation is successful, it closes the modal after a timeout.
		 */
		editSynchronization() {
			this.loading = true

			let targetId = null
			if (this.targetTypeOptions.value?.id === 'register/schema') {
				targetId = `${this.registerOptions.value?.id}/${this.schemaOptions.value?.id}`
			} else if (this.targetTypeOptions.value?.id === 'api') {
				targetId = this.sourceOptions.targetValue?.id
			}

			let sourceId = null
			if (this.typeOptions.value?.id === 'register/schema') {
				sourceId = `${this.registerOptions.sourceValue?.id}/${this.schemaOptions.sourceValue?.id}`
			} else {
				sourceId = this.sourceOptions.sourceValue?.id
			}

			const synchronizationItem = new Synchronization({
				...this.synchronizationItem,
				sourceId: sourceId || null,
				sourceType: this.typeOptions.value?.id || null,
				sourceHashMapping: this.sourceTargetMappingOptions.hashValue?.id || null,
				sourceTargetMapping: this.sourceTargetMappingOptions.sourceValue?.id || null,
				conditions: this.synchronizationItem.conditions ? JSON.parse(this.synchronizationItem.conditions) : [],
				targetType: this.targetTypeOptions.value?.id || null,
				targetId: targetId || null,
				targetSourceMapping: this.sourceTargetMappingOptions.targetValue?.id || null,
				actions: this.ruleOptions.value ? this.ruleOptions.value.map(rule => rule.id) : [],
			})

			synchronizationStore.saveSynchronization(synchronizationItem)
				.then(({ response }) => {
					this.success = response.ok
					this.closeTimeoutFunc = setTimeout(this.closeModal, 2000)
				})
				.catch(error => {
					this.success = false
					this.error = error.message || 'Er is een fout opgetreden bij het opslaan van de synchronisatie'
				})
				.finally(() => {
					this.loading = false
				})
		},
	},
}
</script>

<style scoped>
/* Open Register notecard */
.openregister-notecard .notecard {
    position: relative;
}
.close-button {
    position: absolute;
    top: 5px;
    right: 5px;
}
.close-button .button-vue--vue-tertiary:hover:not(:disabled) {
    background-color: rgba(var(--color-info-rgb), 0.1);
}

.css-fix-reg\/schema {
    width: 100%;
    display: grid;
    grid-template-columns: auto 1fr auto;
}
.css-fix-reg\/schema .v-select {
    width: 100%;
}
.css-fix-reg\/schema p {
    align-self: end;
    margin-block-end: 10px;
}
</style><|MERGE_RESOLUTION|>--- conflicted
+++ resolved
@@ -599,28 +599,6 @@
 			console.info('Installing Open Register')
 			const requesttoken = document.querySelector('head[data-requesttoken]').getAttribute('data-requesttoken')
 
-<<<<<<< HEAD
-			if (window.location.hostname === 'nextcloud.local') {
-				await fetch('http://nextcloud.local/index.php/login/confirm', {
-					headers: {
-						accept: 'application/json, text/plain, */*',
-						'accept-language': 'en-US,en;q=0.9,nl;q=0.8',
-						'cache-control': 'no-cache',
-						'content-type': 'application/json',
-						pragma: 'no-cache',
-						requesttoken,
-						'x-requested-with': 'XMLHttpRequest, XMLHttpRequest',
-					},
-					referrerPolicy: 'no-referrer',
-					body: '{"password":"admin"}',
-					method: 'POST',
-					mode: 'cors',
-					credentials: 'include',
-				})
-			}
-
-=======
->>>>>>> 7a5cb13f
 			const forceResponse = await fetch('/index.php/settings/apps/force', {
 				headers: {
 					accept: 'application/json, text/plain, */*',
