<script setup>
import { synchronizationStore, navigationStore, sourceStore, mappingStore } from '../../store/store.js'
</script>

<template>
	<NcModal ref="modalRef"
		label-id="editSynchronization"
		@close="closeModal">
		<div class="modalContent">
			<h2>{{ synchronizationItem.id ? 'Edit' : 'Add' }} Synchronization</h2>

			<!-- ====================== -->
			<!-- Open Register notecard -->
			<!-- ====================== -->
			<div v-if="!openRegisterInstalled && !openRegisterCloseAlert" class="openregister-notecard">
				<NcNoteCard
					:type="openRegisterIsAvailable ? 'info' : 'error'"
					:heading="openRegisterIsAvailable ? 'Open Register is not installed' : 'Failed to install Open Register'">
					<p>
						{{ openRegisterIsAvailable
							? 'Some features require Open Register to be installed'
							: 'This either means that Open Register is not available on this server or you need to confirm your password' }}
					</p>

					<div class="install-buttons">
						<NcButton v-if="openRegisterIsAvailable"
							aria-label="Install OpenRegister"
							size="small"
							type="primary"
							:loading="openRegisterLoading"
							@click="installOpenRegister">
							<template #icon>
								<CloudDownload :size="20" />
							</template>
							Install OpenRegister
						</NcButton>
						<NcButton
							aria-label="Install OpenRegister Manually"
							size="small"
							type="secondary"
							@click="openLink('/index.php/settings/apps/organization/openregister', '_blank')">
							<template #icon>
								<OpenInNew :size="20" />
							</template>
							Install OpenRegister Manually
						</NcButton>
					</div>
					<div class="close-button">
						<NcActions>
							<NcActionButton @click="openRegisterCloseAlert = true">
								<template #icon>
									<Close :size="20" />
								</template>
								Close
							</NcActionButton>
						</NcActions>
					</div>
				</NcNoteCard>
			</div>

			<!-- ====================== -->
			<!-- Success/Error notecard -->
			<!-- ====================== -->
			<div v-if="success || error">
				<NcNoteCard v-if="success" type="success">
					<p>Synchronization successfully added</p>
				</NcNoteCard>
				<NcNoteCard v-if="error" type="error">
					<p>{{ error || 'An error occurred' }}</p>
				</NcNoteCard>
			</div>

			<!-- ====================== -->
			<!--          Form          -->
			<!-- ====================== -->
			<form v-if="!success" @submit.prevent="handleSubmit">
				<NcTextField :value.sync="synchronizationItem.name"
					label="Name"
					required />

				<NcTextArea :value.sync="synchronizationItem.description"
					label="Description" />

				<NcTextArea :value.sync="synchronizationItem.conditions"
					label="Conditions (json logic)" />

				<NcSelect v-bind="typeOptions"
					v-model="typeOptions.value"
					:selectable="(option) => {
						return option.id === 'register/schema' ? openRegisterInstalled : true
					}"
					input-label="Source Type" />

<<<<<<< HEAD
				<NcSelect v-bind="sourceOptions"
					v-model="sourceOptions.sourceValue"
					:loading="sourcesLoading"
					required
					input-label="Source ID" />
=======
				<div>
					<NcSelect v-if="typeOptions.value?.id !== 'register/schema'"
						v-bind="sourceOptions"
						v-model="sourceOptions.sourceValue"
						:loading="sourcesLoading"
						input-label="Source ID" />

					<div v-if="typeOptions.value?.id === 'register/schema'">
						<p>Source ID</p>

						<div class="css-fix-reg/schema">
							<NcSelect v-bind="registerOptions"
								v-model="registerOptions.sourceValue"
								:disabled="!openRegisterInstalled"
								input-label="Register" />
							<p>/</p>
							<NcSelect v-bind="schemaOptions"
								v-model="schemaOptions.sourceValue"
								:disabled="!openRegisterInstalled"
								input-label="Schema" />
						</div>
					</div>
				</div>
>>>>>>> ad64706e

				<NcSelect v-bind="sourceTargetMappingOptions"
					v-model="sourceTargetMappingOptions.hashValue"
					:loading="sourceTargetMappingLoading"
					input-label="Source hash mapping" />

				<NcSelect v-bind="sourceTargetMappingOptions"
					v-model="sourceTargetMappingOptions.sourceValue"
					:loading="sourceTargetMappingLoading"
					input-label="Source target mapping" />

				<NcTextField :value.sync="synchronizationItem.sourceConfig.idPosition"
					label="(optional) Position of id in source object" />

				<NcTextField :value.sync="synchronizationItem.sourceConfig.resultsPosition"
					label="(optional) Position of results in source object" />

				<NcTextField :value.sync="synchronizationItem.sourceConfig.endpoint"
					label="(optional) Endpoint on which to fetch data" />

				<NcSelect v-bind="targetTypeOptions"
					v-model="targetTypeOptions.value"
					:selectable="(option) => {
						return option.id === 'register/schema' ? openRegisterInstalled : true
					}"
					input-label="Target Type" />

				<div>
					<NcSelect v-if="targetTypeOptions.value?.id === 'api'"
						v-bind="sourceOptions"
						v-model="sourceOptions.targetValue"
						:loading="sourcesLoading"
						input-label="Target ID" />

					<div v-if="targetTypeOptions.value?.id === 'register/schema'">
						<p>Target ID</p>

						<div class="css-fix-reg/schema">
							<NcSelect v-bind="registerOptions"
								v-model="registerOptions.value"
								:disabled="!openRegisterInstalled"
								input-label="Register" />
							<p>/</p>
							<NcSelect v-bind="schemaOptions"
								v-model="schemaOptions.value"
								:disabled="!openRegisterInstalled"
								input-label="Schema" />
						</div>
					</div>
				</div>

				<NcSelect v-bind="sourceTargetMappingOptions"
					v-model="sourceTargetMappingOptions.targetValue"
					:loading="sourceTargetMappingLoading"
					input-label="Target source mapping" />
			</form>

			<NcButton v-if="!success"
				:disabled="loading
					|| !synchronizationItem.name
					|| !synchronizationItem.sourceId
					// both register and schema need to be selected for register/schema target type
					|| (targetTypeOptions.value?.id === 'register/schema' && (!registerOptions.value?.id || !schemaOptions.value?.id))
					|| (typeOptions.value?.id === 'register/schema' && (!registerOptions.sourceValue?.id || !schemaOptions.sourceValue?.id))
					|| (targetTypeOptions.value?.id === 'api' && (!sourceOptions.targetValue))"
				type="primary"
				@click="editSynchronization()">
				<template #icon>
					<NcLoadingIcon v-if="loading" :size="20" />
					<ContentSaveOutline v-if="!loading" :size="20" />
				</template>
				Save
			</NcButton>
		</div>
	</NcModal>
</template>

<script>
import {
	NcButton,
	NcModal,
	NcTextField,
	NcTextArea,
	NcSelect,
	NcLoadingIcon,
	NcNoteCard,
	NcActions,
	NcActionButton,
} from '@nextcloud/vue'

import ContentSaveOutline from 'vue-material-design-icons/ContentSaveOutline.vue'
import CloudDownload from 'vue-material-design-icons/CloudDownload.vue'
import OpenInNew from 'vue-material-design-icons/OpenInNew.vue'
import Close from 'vue-material-design-icons/Close.vue'

export default {
	name: 'EditSynchronization',
	components: {
		NcModal,
		NcButton,
		NcTextField,
		NcTextArea,
		NcSelect,
		NcLoadingIcon,
		NcNoteCard,
		NcActions,
		NcActionButton,
	},
	data() {
		return {
			/**
			 * Indicates if this is an edit modal or a create modal.
			 */
			IS_EDIT: !!synchronizationStore.synchronizationItem?.id,
			success: null, // Indicates if saving the synchronization was successful
			loading: false, // Indicates if saving the synchronization is in progress
			error: false,
			// synchronization item
			synchronizationItem: { // Initialize with empty fields
				name: '',
				description: '',
				conditions: '',
				sourceId: '',
				sourceType: '',
				sourceConfig: {
					idPosition: '',
					resultsPosition: '',
					endpoint: '',
					headers: {},
					query: {},
				},
				sourceHashMapping: '',
				sourceTargetMapping: '',
				targetId: '',
				targetType: 'register/schema',
				targetConfig: {},
				targetSourceMapping: '',
			},
			// ============================= //
			// source options
			// ============================= //
			typeOptions: {
				options: [
					{ label: 'Database', id: 'database' },
					{ label: 'API', id: 'api' },
					{ label: 'File', id: 'file' },
					{ label: 'Register/Schema', id: 'register/schema' },
				],
				value: { label: 'API', id: 'api' }, // Default source type
			},
			sourcesLoading: false, // Indicates if the sources are loading
			sourceOptions: { // This should be populated with available sources
				options: [],
				sourceValue: null,
				targetValue: null,
			},
			sourceTargetMappingLoading: false, // Indicates if the mappings are loading
			sourceTargetMappingOptions: { // A list of mappings
				options: [],
				hashValue: null,
				sourceValue: null,
				targetValue: null,
			},
			// ============================= //
			// target options
			// ============================= //
			targetTypeOptions: {
				options: [
					{ label: 'Register/Schema', id: 'register/schema' },
					{ label: 'API', id: 'api' },
					// { label: 'Database', id: 'database' },
				],
				value: { label: 'API', id: 'api' }, // Default target type
			},
			// registerOptions
			registerLoading: false, // Indicates if the registers are loading
			registerOptions: {
				options: [],
				value: null,
				sourceValue: null,
			},
			// schemaOptions
			schemaLoading: false, // Indicates if the schemas are loading
			schemaOptions: {
				options: [],
				value: null,
				sourceValue: null,
			},
			// ============================= //
			// OpenRegister
			// ============================= //
			openRegisterInstalled: true, // Indicates if OpenRegister is installed
			openRegisterLoading: true, // Indicates if installing OpenRegister is in progress
			openRegisterIsAvailable: true, // Indicates if OpenRegister is available
			openRegisterCloseAlert: false, // Indicates if the OpenRegister alert should be closed
			// ============================= //
			closeTimeoutFunc: null, // Function to close the modal after a timeout
		}
	},
	mounted() {
		if (this.IS_EDIT) {
			// If there is a synchronization item in the store, use it
			this.synchronizationItem = {
				...synchronizationStore.synchronizationItem,
				conditions: JSON.stringify(synchronizationStore.synchronizationItem.conditions),
			}

			// update targetTypeOptions with the synchronization item target type
			this.targetTypeOptions.value = this.targetTypeOptions.options.find(option => option.id === this.synchronizationItem.targetType)
		}

		// Fetch sources, mappings, register, and schema
		this.getSources()
		this.getSourceTargetMappings()
		this.getRegister()
		this.getSchema()
	},
	methods: {
		/**
		 * Fetches the list of available sources from the source store and updates the source options.
		 * Sets the loading state to true while fetching and updates the source options with the fetched data.
		 * If a source is already selected, it sets it as the active source.
		 * If the target type is 'api', it sets the active target source.
		 */
		getSources() {
			this.sourcesLoading = true

			sourceStore.refreshSourceList()
				.then(({ entities }) => {
					const activeSourceSource = entities.find(source => source.id.toString() === this.synchronizationItem.sourceId.toString())

					let activeSourceTarget = null
					if (this.IS_EDIT && this.synchronizationItem.targetType === 'api') {
						activeSourceTarget = entities.find(source => source.id.toString() === this.synchronizationItem.targetId.toString())
					}

					this.sourceOptions = {
						options: entities.map(source => ({
							label: source.name,
							id: source.id,
						})),
						sourceValue: activeSourceSource
							? {
								label: activeSourceSource.name,
								id: activeSourceSource.id,
							}
							: null,
						targetValue: activeSourceTarget
							? {
								label: activeSourceTarget.name,
								id: activeSourceTarget.id,
							}
							: null,
					}
				})
				.finally(() => {
					this.sourcesLoading = false
				})
		},
		/**
		 * Fetches the list of source-target mappings from the mapping store and updates the mapping options.
		 * Sets the loading state to true while fetching and updates the mapping options with the fetched data.
		 * If a mapping is already selected, it sets it as the active source and target mapping.
		 */
		getSourceTargetMappings() {
			this.sourceTargetMappingLoading = true

			mappingStore.refreshMappingList()
				.then(({ entities }) => {
					const activeSourceMapping = entities.find(mapping => mapping.id.toString() === this.synchronizationItem.sourceTargetMapping.toString())
					const activeTargetMapping = entities.find(mapping => mapping.id.toString() === this.synchronizationItem.targetSourceMapping.toString())
					const sourceHashMapping = entities.find(mapping => mapping.id.toString() === this.synchronizationItem.sourceHashMapping.toString())

					this.sourceTargetMappingOptions = {
						options: entities.map(mapping => ({
							label: mapping.name,
							id: mapping.id,
						})),
						hashValue: sourceHashMapping
							? {
								label: sourceHashMapping.name,
								id: sourceHashMapping.id,
							}
							: null,
						sourceValue: activeSourceMapping
							? {
								label: activeSourceMapping.name,
								id: activeSourceMapping.id,
							}
							: null,
						targetValue: activeTargetMapping
							? {
								label: activeTargetMapping.name,
								id: activeTargetMapping.id,
							}
							: null,
					}
				})
				.finally(() => {
					this.sourceTargetMappingLoading = false
				})
		},
		/**
		 * Fetches the list of registers from the mapping store and updates the register options.
		 * Sets the loading state to true while fetching and updates the register options with the fetched data.
		 * If a register is already selected, it sets it as the active register.
		 * If OpenRegister is not installed, it updates the state accordingly.
		 */
		getRegister() {
			this.registerLoading = true

			mappingStore.getMappingObjects()
				.then(({ data }) => {
					if (!data.openRegisters) {
						this.registerLoading = false
						this.openRegisterInstalled = false
						return
					}

					const registers = data.availableRegisters

					let activeRegister = null
					if (this.IS_EDIT && this.synchronizationItem.targetType === 'register/schema') {
						const registerId = this.synchronizationItem.targetId.split('/')[0]
						activeRegister = registers.find(object => object.id.toString() === registerId.toString())
					}

					let activeSourceRegister = null
					if (this.IS_EDIT && this.synchronizationItem.sourceType === 'register/schema') {
						const registerId = this.synchronizationItem.sourceId.split('/')[0]
						activeSourceRegister = registers.find(object => object.id.toString() === registerId.toString())
					}

					this.registerOptions = {
						options: registers.map(object => ({
							label: object.title || object.name,
							id: object.id,
						})),
						value: activeRegister
							? {
								label: activeRegister.title || activeRegister.name,
								id: activeRegister.id,
							}
							: null,
						sourceValue: activeSourceRegister
							? {
								label: activeSourceRegister.title || activeSourceRegister.name,
								id: activeSourceRegister.id,
							}
							: null,
					}
				})
				.finally(() => {
					this.registerLoading = false
				})
		},
		/**
		 * Fetches the list of schemas from OpenRegister and updates the schema options.
		 * Sets the loading state to true while fetching and updates the schema options with the fetched data.
		 * If OpenRegister is not installed, it updates the state accordingly.
		 * If a schema is already selected, it sets it as the active schema.
		 */
		async getSchema() {
			this.schemaLoading = true

			console.info('Fetching schemas from Open Register')
			const response = await fetch('/index.php/apps/openregister/api/schemas', {
				headers: {
					accept: '*/*',
					'accept-language': 'en-US,en;q=0.9,nl;q=0.8',
					'cache-control': 'no-cache',
					pragma: 'no-cache',
					'x-requested-with': 'XMLHttpRequest',
				},
				referrerPolicy: 'no-referrer',
				body: null,
				method: 'GET',
				mode: 'cors',
				credentials: 'include',
			})

			if (!response.ok) {
				console.info('Open Register is not installed')
				this.schemaLoading = false
				this.openRegisterInstalled = false
				return
			}

			const responseData = (await response.json()).results

			let activeSchema = null
			if (this.IS_EDIT && this.synchronizationItem.targetType === 'register/schema') {
				const schemaId = this.synchronizationItem.targetId.split('/')[1]
				activeSchema = responseData.find(schema => schema.id.toString() === schemaId.toString())
			}

			let activeSourceSchema = null
			if (this.IS_EDIT && this.synchronizationItem.sourceType === 'register/schema') {
				const schemaId = this.synchronizationItem.sourceId.split('/')[1]
				activeSourceSchema = responseData.find(schema => schema.id.toString() === schemaId.toString())
			}

			this.schemaOptions = {
				options: responseData.map((schema) => ({
					id: schema.id,
					label: schema.title || schema.name,
				})),
				value: activeSchema
					? {
						id: activeSchema.id,
						label: activeSchema.title || activeSchema.name,
					}
					: null,
				sourceValue: activeSourceSchema
					? {
						id: activeSourceSchema.id,
						label: activeSourceSchema.title || activeSourceSchema.name,
					}
					: null,
			}

			this.schemaLoading = false
		},
		/**
		 * Installs OpenRegister by sending a request to the server.
		 * Sets the loading state to true while the installation is in progress.
		 * Updates the state based on the success or failure of the installation.
		 * If the installation is successful, it fetches the register and schema options.
		 */
		async installOpenRegister() {
			this.openRegisterLoading = true

			console.info('Installing Open Register')
			const token = document.querySelector('head[data-requesttoken]').getAttribute('data-requesttoken')

			const response = await fetch('/index.php/settings/apps/enable', {
				headers: {
					accept: '*/*',
					'accept-language': 'en-US,en;q=0.9,nl;q=0.8',
					'cache-control': 'no-cache',
					'content-type': 'application/json',
					pragma: 'no-cache',
					requesttoken: token,
					'x-requested-with': 'XMLHttpRequest, XMLHttpRequest',
				},
				referrerPolicy: 'no-referrer',
				body: '{"appIds":["openregister"],"groups":[]}',
				method: 'POST',
				mode: 'cors',
				credentials: 'include',
			})

			if (!response.ok) {
				console.info('Failed to install Open Register')
				this.openRegisterIsAvailable = false
			} else {
				console.info('Open Register installed')
				this.openRegisterInstalled = true
				this.getRegister()
				this.getSchema()
			}

			this.openRegisterLoading = false
		},
		/**
		 * Closes the modal and clears the timeout function.
		 */
		closeModal() {
			navigationStore.setModal(false)
			clearTimeout(this.closeTimeoutFunc)
		},
		/**
		 * Edits the synchronization by saving the synchronization item to the store.
		 * Sets the loading state to true while saving and updates the state based on the success or failure of the save operation.
		 * If the save operation is successful, it closes the modal after a timeout.
		 */
		editSynchronization() {
			this.loading = true

			let targetId = null
			if (this.targetTypeOptions.value?.id === 'register/schema') {
				targetId = `${this.registerOptions.value?.id}/${this.schemaOptions.value?.id}`
			} else if (this.targetTypeOptions.value?.id === 'api') {
				targetId = this.sourceOptions.targetValue?.id
			}

			let sourceId = null
			if (this.typeOptions.value?.id === 'register/schema') {
				sourceId = `${this.registerOptions.sourceValue?.id}/${this.schemaOptions.sourceValue?.id}`
			} else if (this.typeOptions.value?.id === 'api') {
				sourceId = this.sourceOptions.sourceValue?.id
			}

			synchronizationStore.saveSynchronization({
				...this.synchronizationItem,
				sourceId: sourceId || null,
				sourceType: this.typeOptions.value?.id || null,
				sourceHashMapping: this.sourceTargetMappingOptions.hashValue?.id || null,
				sourceTargetMapping: this.sourceTargetMappingOptions.sourceValue?.id || null,
				conditions: this.synchronizationItem.conditions ? JSON.parse(this.synchronizationItem.conditions) : [],
				targetType: this.targetTypeOptions.value?.id || null,
				targetId: targetId || null,
				targetSourceMapping: this.sourceTargetMappingOptions.targetValue?.id || null,
			})
				.then(({ response }) => {
					this.success = response.ok
					this.closeTimeoutFunc = setTimeout(this.closeModal, 2000)
				})
				.catch(error => {
					this.success = false
					this.error = error.message || 'Er is een fout opgetreden bij het opslaan van de synchronisatie'
				})
				.finally(() => {
					this.loading = false
				})
		},
	},
}
</script>

<style scoped>
/* Open Register notecard */
.openregister-notecard .notecard {
    position: relative;
}
.close-button {
    position: absolute;
    top: 5px;
    right: 5px;
}
.close-button .button-vue--vue-tertiary:hover:not(:disabled) {
    background-color: rgba(var(--color-info-rgb), 0.1);
}

.css-fix-reg\/schema {
    width: 100%;
    display: grid;
    grid-template-columns: auto 1fr auto;
}
.css-fix-reg\/schema .v-select {
    width: 100%;
}
.css-fix-reg\/schema p {
    align-self: end;
    margin-block-end: 10px;
}
</style><|MERGE_RESOLUTION|>--- conflicted
+++ resolved
@@ -91,13 +91,6 @@
 					}"
 					input-label="Source Type" />
 
-<<<<<<< HEAD
-				<NcSelect v-bind="sourceOptions"
-					v-model="sourceOptions.sourceValue"
-					:loading="sourcesLoading"
-					required
-					input-label="Source ID" />
-=======
 				<div>
 					<NcSelect v-if="typeOptions.value?.id !== 'register/schema'"
 						v-bind="sourceOptions"
@@ -121,7 +114,6 @@
 						</div>
 					</div>
 				</div>
->>>>>>> ad64706e
 
 				<NcSelect v-bind="sourceTargetMappingOptions"
 					v-model="sourceTargetMappingOptions.hashValue"
