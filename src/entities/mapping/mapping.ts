/* eslint-disable @typescript-eslint/no-explicit-any */
import { SafeParseReturnType, z } from 'zod'
import { TMapping } from './mapping.types'
import getValidISOstring from '../../services/getValidISOstring.js'
import ReadonlyBaseClass from '../ReadonlyBaseClass.js'

export class Mapping extends ReadonlyBaseClass implements TMapping {

<<<<<<< HEAD
	public readonly id: string
	public readonly reference: string
	public readonly version: string
	public readonly name: string
	public readonly description: string
	public readonly mapping: any[]
	public readonly unset: any[]
	public readonly cast: any[]
	public readonly passTrough: boolean
	public readonly dateCreated: string
	public readonly dateModified: string

	constructor(mapping: TMapping) {
		const processedMapping: TMapping = {
			id: mapping.id || null,
			reference: mapping.reference || '',
			version: mapping.version || '',
			name: mapping.name || '',
			description: mapping.description || '',
			mapping: mapping.mapping || [],
			unset: mapping.unset || [],
			cast: mapping.cast || [],
			passTrough: mapping.passTrough ?? true,
			dateCreated: getValidISOstring(mapping.dateCreated) ?? '',
			dateModified: getValidISOstring(mapping.dateModified) ?? '',
		}

		super(processedMapping)
=======
	public id: number
	public uuid: string
	public reference: string
	public version: string
	public name: string
	public description: string
	public mapping: any[]
	public unset: any[]
	public cast: any[]
	public passThrough: boolean
	public dateCreated: string
	public dateModified: string

	constructor(mapping: TMapping) {
		this.id = mapping.id || null
		this.uuid = mapping.uuid || null
		this.reference = mapping.reference || ''
		this.version = mapping.version || '0.0.0'
		this.name = mapping.name || ''
		this.description = mapping.description || ''
		this.mapping = mapping.mapping || []
		this.unset = mapping.unset || []
		this.cast = mapping.cast || []
		this.passThrough = mapping.passThrough ?? false
		this.dateCreated = mapping.dateCreated || ''
		this.dateModified = mapping.dateModified || ''
>>>>>>> e6ca1486
	}

	public validate(): SafeParseReturnType<TMapping, unknown> {
		const schema = z.object({
<<<<<<< HEAD
			id: z.string().nullable(),
			reference: z.string(),
			version: z.string(),
			name: z.string(),
=======
			id: z.number().or(z.null()),
			uuid: z.string().uuid().max(36).or(z.null()),
			reference: z.string().max(255),
			version: z.string().max(255),
			name: z.string().max(255),
>>>>>>> e6ca1486
			description: z.string(),
			mapping: z.array(z.any()),
			unset: z.array(z.any()),
			cast: z.array(z.any()),
<<<<<<< HEAD
			passTrough: z.boolean(),
			dateCreated: z.string().datetime().or(z.literal('')),
			dateModified: z.string().datetime().or(z.literal('')),
=======
			passThrough: z.boolean(),
			dateCreated: z.string().or(z.literal('')),
			dateModified: z.string().or(z.literal('')),
>>>>>>> e6ca1486
		})

		return schema.safeParse({ ...this })
	}

}<|MERGE_RESOLUTION|>--- conflicted
+++ resolved
@@ -6,8 +6,8 @@
 
 export class Mapping extends ReadonlyBaseClass implements TMapping {
 
-<<<<<<< HEAD
-	public readonly id: string
+	public readonly id: number
+	public readonly uuid: string
 	public readonly reference: string
 	public readonly version: string
 	public readonly name: string
@@ -15,13 +15,14 @@
 	public readonly mapping: any[]
 	public readonly unset: any[]
 	public readonly cast: any[]
-	public readonly passTrough: boolean
+	public readonly passThrough: boolean
 	public readonly dateCreated: string
 	public readonly dateModified: string
 
 	constructor(mapping: TMapping) {
 		const processedMapping: TMapping = {
 			id: mapping.id || null,
+			uuid: mapping.uuid || '',
 			reference: mapping.reference || '',
 			version: mapping.version || '',
 			name: mapping.name || '',
@@ -29,69 +30,28 @@
 			mapping: mapping.mapping || [],
 			unset: mapping.unset || [],
 			cast: mapping.cast || [],
-			passTrough: mapping.passTrough ?? true,
+			passThrough: mapping.passThrough ?? true,
 			dateCreated: getValidISOstring(mapping.dateCreated) ?? '',
 			dateModified: getValidISOstring(mapping.dateModified) ?? '',
 		}
 
 		super(processedMapping)
-=======
-	public id: number
-	public uuid: string
-	public reference: string
-	public version: string
-	public name: string
-	public description: string
-	public mapping: any[]
-	public unset: any[]
-	public cast: any[]
-	public passThrough: boolean
-	public dateCreated: string
-	public dateModified: string
-
-	constructor(mapping: TMapping) {
-		this.id = mapping.id || null
-		this.uuid = mapping.uuid || null
-		this.reference = mapping.reference || ''
-		this.version = mapping.version || '0.0.0'
-		this.name = mapping.name || ''
-		this.description = mapping.description || ''
-		this.mapping = mapping.mapping || []
-		this.unset = mapping.unset || []
-		this.cast = mapping.cast || []
-		this.passThrough = mapping.passThrough ?? false
-		this.dateCreated = mapping.dateCreated || ''
-		this.dateModified = mapping.dateModified || ''
->>>>>>> e6ca1486
 	}
 
 	public validate(): SafeParseReturnType<TMapping, unknown> {
 		const schema = z.object({
-<<<<<<< HEAD
-			id: z.string().nullable(),
-			reference: z.string(),
-			version: z.string(),
-			name: z.string(),
-=======
-			id: z.number().or(z.null()),
-			uuid: z.string().uuid().max(36).or(z.null()),
+			id: z.number().nullable(),
+			uuid: z.string().uuid().max(36).nullable(),
 			reference: z.string().max(255),
 			version: z.string().max(255),
 			name: z.string().max(255),
->>>>>>> e6ca1486
 			description: z.string(),
 			mapping: z.array(z.any()),
 			unset: z.array(z.any()),
 			cast: z.array(z.any()),
-<<<<<<< HEAD
-			passTrough: z.boolean(),
-			dateCreated: z.string().datetime().or(z.literal('')),
-			dateModified: z.string().datetime().or(z.literal('')),
-=======
 			passThrough: z.boolean(),
 			dateCreated: z.string().or(z.literal('')),
 			dateModified: z.string().or(z.literal('')),
->>>>>>> e6ca1486
 		})
 
 		return schema.safeParse({ ...this })
