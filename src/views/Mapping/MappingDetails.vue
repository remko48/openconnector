<script setup>
import { mappingStore, navigationStore } from '../../store/store.js'
</script>

<template>
	<div class="detailContainer">
		<div id="app-content">
			<div>
				<div class="detailHeader">
					<h1 class="h1">
						{{ mappingStore.mappingItem.name }}
					</h1>

					<NcActions :primary="true" menu-name="Actions">
						<template #icon>
							<DotsHorizontal :size="20" />
						</template>
						<NcActionButton @click="navigationStore.setModal('editMapping')">
							<template #icon>
								<Pencil :size="20" />
							</template>
							Edit
						</NcActionButton>
						<NcActionButton @click="addMappingMapping()">
							<template #icon>
								<MapPlus :size="20" />
							</template>
							Add Mapping
						</NcActionButton>
						<NcActionButton @click="addMappingCast()">
							<template #icon>
								<SwapHorizontal :size="20" />
							</template>
							Add Cast
						</NcActionButton>
						<NcActionButton @click="navigationStore.setDialog('deleteMapping')">
							<template #icon>
								<TrashCanOutline :size="20" />
							</template>
							Delete
						</NcActionButton>
					</NcActions>
				</div>
				<span>{{ mappingStore.mappingItem.description }}</span>

				<div class="detailGrid">
					<div class="gridContent gridFullWidth">
						<b>id:</b>
						<p>{{ mappingStore.mappingItem.uuid }}</p>
					</div>
					<div class="gridContent gridFullWidth">
						<b>Reference:</b>
						<p>{{ mappingStore.mappingItem.reference }}</p>
					</div>
					<div class="gridContent gridFullWidth">
						<b>Version:</b>
						<p>{{ mappingStore.mappingItem.version }}</p>
					</div>
				</div>
				<div class="tabContainer">
					<BTabs content-class="mt-3" justified>
						<BTab title="Mapping">
							<div v-if="mappingStore.mappingItem?.mapping !== null && Object.keys(mappingStore.mappingItem?.mapping || {}).length">
								<NcListItem v-for="(value, key, i) in mappingStore.mappingItem?.mapping"
									:key="`${key}${i}`"
									:name="key"
									:bold="false"
									:force-display-actions="true"
									:active="mappingStore.mappingMappingKey === key"
									@click="setActiveMappingMappingKey(key)">
									<template #icon>
										<SitemapOutline
											:class="mappingStore.mappingMappingKey === key && 'selectedZaakIcon'"
											disable-menu
											:size="44" />
									</template>
									<template #subname>
										{{ value }}
									</template>
									<template #actions>
										<NcActionButton @click="editMappingMapping(key)">
											<template #icon>
												<Pencil :size="20" />
											</template>
											Edit
										</NcActionButton>
										<NcActionButton @click="deleteMappingMapping(key)">
											<template #icon>
												<Delete :size="20" />
											</template>
											Delete
										</NcActionButton>
									</template>
								</NcListItem>
							</div>
							<div v-if="!Object.keys(mappingStore.mappingItem?.mapping || {}).length" class="tabPanel">
								No mapping found
							</div>
						</BTab>
						<BTab title="Cast">
							<div v-if="mappingStore.mappingItem?.cast !== null && Object.keys(mappingStore.mappingItem?.cast || {}).length">
								<NcListItem v-for="(value, key, i) in mappingStore.mappingItem?.cast"
									:key="`${key}${i}`"
									:name="key"
									:bold="false"
									:force-display-actions="true"
									:active="mappingStore.mappingCastKey === key"
									@click="setActiveMappingCastKey(key)">
									<template #icon>
										<SwapHorizontal
											:class="mappingStore.mappingCastKey === key && 'selectedZaakIcon'"
											disable-menu
											:size="44" />
									</template>
									<template #subname>
										{{ value }}
									</template>
									<template #actions>
										<NcActionButton @click="editMappingCast(key)">
											<template #icon>
												<Pencil :size="20" />
											</template>
											Edit
										</NcActionButton>
										<NcActionButton @click="deleteMappingCast(key)">
											<template #icon>
												<Delete :size="20" />
											</template>
											Delete
										</NcActionButton>
									</template>
								</NcListItem>
							</div>
							<div v-if="!Object.keys(mappingStore.mappingItem?.cast || {}).length" class="tabPanel">
<<<<<<< HEAD
								No mapping found
=======
								No cast found
>>>>>>> 5355c235
							</div>
						</BTab>
					</BTabs>
				</div>
			</div>
		</div>
	</div>
</template>

<script>
import { NcActions, NcActionButton, NcListItem } from '@nextcloud/vue'
import { BTab, BTabs } from 'bootstrap-vue'
import DotsHorizontal from 'vue-material-design-icons/DotsHorizontal.vue'
import Pencil from 'vue-material-design-icons/Pencil.vue'
import MapPlus from 'vue-material-design-icons/MapPlus.vue'
import SitemapOutline from 'vue-material-design-icons/SitemapOutline.vue'
import SwapHorizontal from 'vue-material-design-icons/SwapHorizontal.vue'
import TrashCanOutline from 'vue-material-design-icons/TrashCanOutline.vue'
import Delete from 'vue-material-design-icons/Delete.vue'

export default {
	name: 'MappingDetails',
	components: {
		NcActions,
		NcActionButton,
		NcListItem,
		TrashCanOutline,
		BTab,
		BTabs,
	},
	methods: {
		deleteMappingMapping(key) {
			mappingStore.setMappingMappingKey(key)
			navigationStore.setModal('deleteMappingMapping')
		},
		editMappingMapping(key) {
			mappingStore.setMappingMappingKey(key)
			navigationStore.setModal('editMappingMapping')
		},
		addMappingMapping() {
			mappingStore.setMappingMappingKey(null)
			navigationStore.setModal('editMappingMapping')
		},
		setActiveMappingMappingKey(mappingMappingKey) {
			if (mappingStore.mappingMappingKey === mappingMappingKey) {
				mappingStore.setMappingMappingKey(false)
			} else { mappingStore.setMappingMappingKey(mappingMappingKey) }
		},
		deleteMappingCast(key) {
			mappingStore.setMappingCastKey(key)
			navigationStore.setModal('deleteMappingCast')
		},
		editMappingCast(key) {
			mappingStore.setMappingCastKey(key)
			navigationStore.setModal('editMappingCast')
		},
		addMappingCast() {
			mappingStore.setMappingCastKey(null)
			navigationStore.setModal('editMappingCast')
		},
		setActiveMappingCastKey(mappingCastKey) {
			if (mappingStore.mappingCastKey === mappingCastKey) {
				mappingStore.setMappingCastKey(false)
			} else { mappingStore.setMappingCastKey(mappingCastKey) }
		},
	},
}
</script>

<style>
/* Styles remain the same */
</style><|MERGE_RESOLUTION|>--- conflicted
+++ resolved
@@ -132,11 +132,7 @@
 								</NcListItem>
 							</div>
 							<div v-if="!Object.keys(mappingStore.mappingItem?.cast || {}).length" class="tabPanel">
-<<<<<<< HEAD
-								No mapping found
-=======
 								No cast found
->>>>>>> 5355c235
 							</div>
 						</BTab>
 					</BTabs>
