<script setup>
import { jobStore, navigationStore, searchStore } from '../../store/store.js'
</script>

<template>
	<NcAppContentList>
		<ul>
			<div class="listHeader">
				<NcTextField
					:value.sync="searchStore.search"
					:show-trailing-button="searchStore.search !== ''"
					label="Search"
					class="searchField"
					trailing-button-icon="close"
					@trailing-button-click="jobStore.refreshJobList()">
					<Magnify :size="20" />
				</NcTextField>
				<NcActions>
					<NcActionButton @click="jobStore.refreshJobList()">
						<template #icon>
							<Refresh :size="20" />
						</template>
						Refresh
					</NcActionButton>
					<NcActionButton @click="jobStore.setJobItem(null); navigationStore.setModal('editJob')">
						<template #icon>
							<Plus :size="20" />
						</template>
						Add job
					</NcActionButton>
					<NcActionButton @click="navigationStore.setModal('importFile')">
						<template #icon>
							<FileImportOutline :size="20" />
						</template>
						Import
					</NcActionButton>
				</NcActions>
			</div>
			<div v-if="jobStore.jobList && jobStore.jobList.length > 0">
				<NcListItem v-for="(job, i) in jobStore.jobList"
					:key="`${job}${i}`"
					:name="job.name"
					:active="jobStore.jobItem?.id === job?.id"
					:force-display-actions="true"
					@click="jobStore.setJobItem(job)">
					<template #icon>
						<Update :class="jobStore.jobItem?.id === job.id && 'selectedJobIcon'"
							disable-menu
							:size="44" />
					</template>
					<template #subname>
						{{ job?.description }}
					</template>
					<template #actions>
						<NcActionButton @click="jobStore.setJobItem(job); navigationStore.setModal('editJob')">
							<template #icon>
								<Pencil />
							</template>
							Edit
						</NcActionButton>
<<<<<<< HEAD
						<NcActionButton @click="jobStore.exportJob(job.id)">
=======
						<NcActionButton @click="() => {
							jobStore.setJobItem(job)
							jobStore.setJobArgumentKey(null)
							navigationStore.setModal('editJobArgument')
						}">
							<template #icon>
								<Plus :size="20" />
							</template>
							Add Argument
						</NcActionButton>
						<NcActionButton @click="jobStore.setJobItem(job); navigationStore.setModal('testJob')">
							<template #icon>
								<Update :size="20" />
							</template>
							Test
						</NcActionButton>
						<NcActionButton @click="jobStore.setJobItem(job); navigationStore.setModal('runJob')">
							<template #icon>
								<Play :size="20" />
							</template>
							Run
						</NcActionButton>
						<NcActionButton @click="jobStore.setJobItem(job); jobStore.refreshJobLogs()">
							<template #icon>
								<Sync :size="20" />
							</template>
							Refresh Logs
						</NcActionButton>
						<NcActionButton @click="jobStore.exportJob(job)">
>>>>>>> 7fbcaa60
							<template #icon>
								<FileExportOutline :size="20" />
							</template>
							Export job
						</NcActionButton>
						<NcActionButton @click="jobStore.setJobItem(job); navigationStore.setDialog('deleteJob')">
							<template #icon>
								<TrashCanOutline />
							</template>
							Delete
						</NcActionButton>
					</template>
				</NcListItem>
			</div>
		</ul>

		<NcLoadingIcon v-if="!jobStore.jobList"
			class="loadingIcon"
			:size="64"
			appearance="dark"
			name="Taken aan het laden" />

		<div v-if="!jobStore.jobList.length" class="emptyListHeader">
			No jobs defined.
		</div>
	</NcAppContentList>
</template>

<script>
import { NcListItem, NcActionButton, NcAppContentList, NcTextField, NcLoadingIcon, NcActions } from '@nextcloud/vue'
import Magnify from 'vue-material-design-icons/Magnify.vue'
import Update from 'vue-material-design-icons/Update.vue'
import Refresh from 'vue-material-design-icons/Refresh.vue'
import Plus from 'vue-material-design-icons/Plus.vue'
import Pencil from 'vue-material-design-icons/Pencil.vue'
import TrashCanOutline from 'vue-material-design-icons/TrashCanOutline.vue'
import FileExportOutline from 'vue-material-design-icons/FileExportOutline.vue'
import FileImportOutline from 'vue-material-design-icons/FileImportOutline.vue'
import Play from 'vue-material-design-icons/Play.vue'
import Sync from 'vue-material-design-icons/Sync.vue'

export default {
	name: 'JobsList',
	components: {
		NcListItem,
		NcActions,
		NcActionButton,
		NcAppContentList,
		NcTextField,
		NcLoadingIcon,
		Magnify,
		Update,
		Refresh,
		Plus,
		Pencil,
		TrashCanOutline,
	},
	mounted() {
		jobStore.refreshJobList()
	},
}
</script>

<style>
/* Styles remain the same */
</style><|MERGE_RESOLUTION|>--- conflicted
+++ resolved
@@ -58,9 +58,6 @@
 							</template>
 							Edit
 						</NcActionButton>
-<<<<<<< HEAD
-						<NcActionButton @click="jobStore.exportJob(job.id)">
-=======
 						<NcActionButton @click="() => {
 							jobStore.setJobItem(job)
 							jobStore.setJobArgumentKey(null)
@@ -89,8 +86,7 @@
 							</template>
 							Refresh Logs
 						</NcActionButton>
-						<NcActionButton @click="jobStore.exportJob(job)">
->>>>>>> 7fbcaa60
+						<NcActionButton @click="jobStore.exportJob(job.id)">
 							<template #icon>
 								<FileExportOutline :size="20" />
 							</template>
