--- conflicted
+++ resolved
@@ -21,13 +21,12 @@
 							</template>
 							Edit
 						</NcActionButton>
-<<<<<<< HEAD
 						<NcActionButton @click="navigationStore.setModal('editJobArgument')">
 							<template #icon>
 								<Plus :size="20" />
 							</template>
 							Add Argument
-=======
+						</NcActionButton>
 						<NcActionButton @click="navigationStore.setModal('testJob')">
 							<template #icon>
 								<Update :size="20" />
@@ -40,7 +39,6 @@
 								<Sync :size="20" />
 							</template>
 							Refresh Logs
->>>>>>> 0a0559c0
 						</NcActionButton>
 						<NcActionButton @click="navigationStore.setDialog('deleteJob')">
 							<template #icon>
@@ -132,15 +130,12 @@
 import DotsHorizontal from 'vue-material-design-icons/DotsHorizontal.vue'
 import Pencil from 'vue-material-design-icons/Pencil.vue'
 import TrashCanOutline from 'vue-material-design-icons/TrashCanOutline.vue'
-<<<<<<< HEAD
 import BriefcaseAccountOutline from 'vue-material-design-icons/BriefcaseAccountOutline.vue'
 import Plus from 'vue-material-design-icons/Plus.vue'
 import Delete from 'vue-material-design-icons/Delete.vue'
 import SitemapOutline from 'vue-material-design-icons/SitemapOutline.vue'
-=======
 import Update from 'vue-material-design-icons/Update.vue'
 import Sync from 'vue-material-design-icons/Sync.vue'
->>>>>>> 0a0559c0
 
 export default {
 	name: 'JobDetails',
@@ -159,7 +154,9 @@
 		jobStore.refreshJobLogs()
 	},
 	methods: {
-<<<<<<< HEAD
+		refreshJobLogs() {
+			jobStore.refreshJobLogs()
+		},
 		deleteJobArgument(key) {
 			jobStore.setJobArgumentKey(key)
 			navigationStore.setModal('deleteJobArgument')
@@ -172,10 +169,6 @@
 			if (jobStore.jobArgumentKey === jobArgumentKey) {
 				jobStore.setJobArgumentKey(false)
 			} else { jobStore.setJobArgumentKey(jobArgumentKey) }
-=======
-		refreshJobLogs() {
-			jobStore.refreshJobLogs()
->>>>>>> 0a0559c0
 		},
 	},
 }
