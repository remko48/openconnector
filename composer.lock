{
    "_readme": [
        "This file locks the dependencies of your project to a known state",
        "Read more about it at https://getcomposer.org/doc/01-basic-usage.md#installing-dependencies",
        "This file is @generated automatically"
    ],
<<<<<<< HEAD
    "content-hash": "3193ed51e84595e145477b2d5f146005",
=======
    "content-hash": "6efb8dacdd1908354ace68b453c8a04f",
>>>>>>> e06ea386
    "packages": [
        {
            "name": "adbario/php-dot-notation",
            "version": "3.3.0",
            "source": {
                "type": "git",
                "url": "https://github.com/adbario/php-dot-notation.git",
                "reference": "a94ce4493d19ea430baa8d7d210a2c9bd7129fc2"
            },
            "dist": {
                "type": "zip",
                "url": "https://api.github.com/repos/adbario/php-dot-notation/zipball/a94ce4493d19ea430baa8d7d210a2c9bd7129fc2",
                "reference": "a94ce4493d19ea430baa8d7d210a2c9bd7129fc2",
                "shasum": ""
            },
            "require": {
                "ext-json": "*",
                "php": "^7.4 || ^8.0"
            },
            "require-dev": {
                "phpstan/phpstan": "^1.8",
                "phpunit/phpunit": "^9.5",
                "squizlabs/php_codesniffer": "^3.7"
            },
            "type": "library",
            "autoload": {
                "files": [
                    "src/helpers.php"
                ],
                "psr-4": {
                    "Adbar\\": "src"
                }
            },
            "notification-url": "https://packagist.org/downloads/",
            "license": [
                "MIT"
            ],
            "authors": [
                {
                    "name": "Riku Särkinen",
                    "email": "riku@adbar.io"
                }
            ],
            "description": "PHP dot notation access to arrays",
            "homepage": "https://github.com/adbario/php-dot-notation",
            "keywords": [
                "ArrayAccess",
                "dotnotation"
            ],
            "support": {
                "issues": "https://github.com/adbario/php-dot-notation/issues",
                "source": "https://github.com/adbario/php-dot-notation/tree/3.3.0"
            },
            "time": "2023-02-24T20:27:50+00:00"
        },
        {
            "name": "bamarni/composer-bin-plugin",
            "version": "1.8.2",
            "source": {
                "type": "git",
                "url": "https://github.com/bamarni/composer-bin-plugin.git",
                "reference": "92fd7b1e6e9cdae19b0d57369d8ad31a37b6a880"
            },
            "dist": {
                "type": "zip",
                "url": "https://api.github.com/repos/bamarni/composer-bin-plugin/zipball/92fd7b1e6e9cdae19b0d57369d8ad31a37b6a880",
                "reference": "92fd7b1e6e9cdae19b0d57369d8ad31a37b6a880",
                "shasum": ""
            },
            "require": {
                "composer-plugin-api": "^2.0",
                "php": "^7.2.5 || ^8.0"
            },
            "require-dev": {
                "composer/composer": "^2.0",
                "ext-json": "*",
                "phpstan/extension-installer": "^1.1",
                "phpstan/phpstan": "^1.8",
                "phpstan/phpstan-phpunit": "^1.1",
                "phpunit/phpunit": "^8.5 || ^9.5",
                "symfony/console": "^2.8.52 || ^3.4.35 || ^4.4 || ^5.0 || ^6.0",
                "symfony/finder": "^2.8.52 || ^3.4.35 || ^4.4 || ^5.0 || ^6.0",
                "symfony/process": "^2.8.52 || ^3.4.35 || ^4.4 || ^5.0 || ^6.0"
            },
            "type": "composer-plugin",
            "extra": {
                "class": "Bamarni\\Composer\\Bin\\BamarniBinPlugin"
            },
            "autoload": {
                "psr-4": {
                    "Bamarni\\Composer\\Bin\\": "src"
                }
            },
            "notification-url": "https://packagist.org/downloads/",
            "license": [
                "MIT"
            ],
            "description": "No conflicts for your bin dependencies",
            "keywords": [
                "composer",
                "conflict",
                "dependency",
                "executable",
                "isolation",
                "tool"
            ],
            "support": {
                "issues": "https://github.com/bamarni/composer-bin-plugin/issues",
                "source": "https://github.com/bamarni/composer-bin-plugin/tree/1.8.2"
            },
            "time": "2022-10-31T08:38:03+00:00"
        },
        {
            "name": "brick/math",
            "version": "0.12.1",
            "source": {
                "type": "git",
                "url": "https://github.com/brick/math.git",
                "reference": "f510c0a40911935b77b86859eb5223d58d660df1"
            },
            "dist": {
                "type": "zip",
                "url": "https://api.github.com/repos/brick/math/zipball/f510c0a40911935b77b86859eb5223d58d660df1",
                "reference": "f510c0a40911935b77b86859eb5223d58d660df1",
                "shasum": ""
            },
            "require": {
                "php": "^8.1"
            },
            "require-dev": {
                "php-coveralls/php-coveralls": "^2.2",
                "phpunit/phpunit": "^10.1",
                "vimeo/psalm": "5.16.0"
            },
            "type": "library",
            "autoload": {
                "psr-4": {
                    "Brick\\Math\\": "src/"
                }
            },
            "notification-url": "https://packagist.org/downloads/",
            "license": [
                "MIT"
            ],
            "description": "Arbitrary-precision arithmetic library",
            "keywords": [
                "Arbitrary-precision",
                "BigInteger",
                "BigRational",
                "arithmetic",
                "bigdecimal",
                "bignum",
                "bignumber",
                "brick",
                "decimal",
                "integer",
                "math",
                "mathematics",
                "rational"
            ],
            "support": {
                "issues": "https://github.com/brick/math/issues",
                "source": "https://github.com/brick/math/tree/0.12.1"
            },
            "funding": [
                {
                    "url": "https://github.com/BenMorel",
                    "type": "github"
                }
            ],
            "time": "2023-11-29T23:19:16+00:00"
        },
        {
            "name": "elastic/transport",
            "version": "v8.10.0",
            "source": {
                "type": "git",
                "url": "https://github.com/elastic/elastic-transport-php.git",
                "reference": "8be37d679637545e50b1cea9f8ee903888783021"
            },
            "dist": {
                "type": "zip",
                "url": "https://api.github.com/repos/elastic/elastic-transport-php/zipball/8be37d679637545e50b1cea9f8ee903888783021",
                "reference": "8be37d679637545e50b1cea9f8ee903888783021",
                "shasum": ""
            },
            "require": {
                "composer-runtime-api": "^2.0",
                "open-telemetry/api": "^1.0",
                "php": "^7.4 || ^8.0",
                "php-http/discovery": "^1.14",
                "php-http/httplug": "^2.3",
                "psr/http-client": "^1.0",
                "psr/http-factory": "^1.0",
                "psr/http-message": "^1.0 || ^2.0",
                "psr/log": "^1 || ^2 || ^3"
            },
            "require-dev": {
                "nyholm/psr7": "^1.5",
                "open-telemetry/sdk": "^1.0",
                "php-http/mock-client": "^1.5",
                "phpstan/phpstan": "^1.4",
                "phpunit/phpunit": "^9.5",
                "symfony/http-client": "^5.4"
            },
            "type": "library",
            "autoload": {
                "psr-4": {
                    "Elastic\\Transport\\": "src/"
                }
            },
            "notification-url": "https://packagist.org/downloads/",
            "license": [
                "MIT"
            ],
            "description": "HTTP transport PHP library for Elastic products",
            "keywords": [
                "PSR_17",
                "elastic",
                "http",
                "psr-18",
                "psr-7",
                "transport"
            ],
            "support": {
                "issues": "https://github.com/elastic/elastic-transport-php/issues",
                "source": "https://github.com/elastic/elastic-transport-php/tree/v8.10.0"
            },
            "time": "2024-08-14T08:55:07+00:00"
        },
        {
            "name": "elasticsearch/elasticsearch",
            "version": "v8.15.0",
            "source": {
                "type": "git",
                "url": "https://github.com/elastic/elasticsearch-php.git",
                "reference": "34c2444fa8d4c3e6c8b009bd8dea90bca007203b"
            },
            "dist": {
                "type": "zip",
                "url": "https://api.github.com/repos/elastic/elasticsearch-php/zipball/34c2444fa8d4c3e6c8b009bd8dea90bca007203b",
                "reference": "34c2444fa8d4c3e6c8b009bd8dea90bca007203b",
                "shasum": ""
            },
            "require": {
                "elastic/transport": "^8.10",
                "guzzlehttp/guzzle": "^7.0",
                "php": "^7.4 || ^8.0",
                "psr/http-client": "^1.0",
                "psr/http-message": "^1.1 || ^2.0",
                "psr/log": "^1|^2|^3"
            },
            "require-dev": {
                "ext-yaml": "*",
                "ext-zip": "*",
                "mockery/mockery": "^1.5",
                "nyholm/psr7": "^1.5",
                "php-http/message-factory": "^1.0",
                "php-http/mock-client": "^1.5",
                "phpstan/phpstan": "^1.4",
                "phpunit/phpunit": "^9.5",
                "psr/http-factory": "^1.0",
                "symfony/finder": "~4.0",
                "symfony/http-client": "^5.0|^6.0|^7.0"
            },
            "type": "library",
            "autoload": {
                "psr-4": {
                    "Elastic\\Elasticsearch\\": "src/"
                }
            },
            "notification-url": "https://packagist.org/downloads/",
            "license": [
                "MIT"
            ],
            "description": "PHP Client for Elasticsearch",
            "keywords": [
                "client",
                "elastic",
                "elasticsearch",
                "search"
            ],
            "support": {
                "issues": "https://github.com/elastic/elasticsearch-php/issues",
                "source": "https://github.com/elastic/elasticsearch-php/tree/v8.15.0"
            },
            "time": "2024-08-14T14:32:50+00:00"
        },
        {
            "name": "guzzlehttp/guzzle",
            "version": "7.9.2",
            "source": {
                "type": "git",
                "url": "https://github.com/guzzle/guzzle.git",
                "reference": "d281ed313b989f213357e3be1a179f02196ac99b"
            },
            "dist": {
                "type": "zip",
                "url": "https://api.github.com/repos/guzzle/guzzle/zipball/d281ed313b989f213357e3be1a179f02196ac99b",
                "reference": "d281ed313b989f213357e3be1a179f02196ac99b",
                "shasum": ""
            },
            "require": {
                "ext-json": "*",
                "guzzlehttp/promises": "^1.5.3 || ^2.0.3",
                "guzzlehttp/psr7": "^2.7.0",
                "php": "^7.2.5 || ^8.0",
                "psr/http-client": "^1.0",
                "symfony/deprecation-contracts": "^2.2 || ^3.0"
            },
            "provide": {
                "psr/http-client-implementation": "1.0"
            },
            "require-dev": {
                "bamarni/composer-bin-plugin": "^1.8.2",
                "ext-curl": "*",
                "guzzle/client-integration-tests": "3.0.2",
                "php-http/message-factory": "^1.1",
                "phpunit/phpunit": "^8.5.39 || ^9.6.20",
                "psr/log": "^1.1 || ^2.0 || ^3.0"
            },
            "suggest": {
                "ext-curl": "Required for CURL handler support",
                "ext-intl": "Required for Internationalized Domain Name (IDN) support",
                "psr/log": "Required for using the Log middleware"
            },
            "type": "library",
            "extra": {
                "bamarni-bin": {
                    "bin-links": true,
                    "forward-command": false
                }
            },
            "autoload": {
                "files": [
                    "src/functions_include.php"
                ],
                "psr-4": {
                    "GuzzleHttp\\": "src/"
                }
            },
            "notification-url": "https://packagist.org/downloads/",
            "license": [
                "MIT"
            ],
            "authors": [
                {
                    "name": "Graham Campbell",
                    "email": "hello@gjcampbell.co.uk",
                    "homepage": "https://github.com/GrahamCampbell"
                },
                {
                    "name": "Michael Dowling",
                    "email": "mtdowling@gmail.com",
                    "homepage": "https://github.com/mtdowling"
                },
                {
                    "name": "Jeremy Lindblom",
                    "email": "jeremeamia@gmail.com",
                    "homepage": "https://github.com/jeremeamia"
                },
                {
                    "name": "George Mponos",
                    "email": "gmponos@gmail.com",
                    "homepage": "https://github.com/gmponos"
                },
                {
                    "name": "Tobias Nyholm",
                    "email": "tobias.nyholm@gmail.com",
                    "homepage": "https://github.com/Nyholm"
                },
                {
                    "name": "Márk Sági-Kazár",
                    "email": "mark.sagikazar@gmail.com",
                    "homepage": "https://github.com/sagikazarmark"
                },
                {
                    "name": "Tobias Schultze",
                    "email": "webmaster@tubo-world.de",
                    "homepage": "https://github.com/Tobion"
                }
            ],
            "description": "Guzzle is a PHP HTTP client library",
            "keywords": [
                "client",
                "curl",
                "framework",
                "http",
                "http client",
                "psr-18",
                "psr-7",
                "rest",
                "web service"
            ],
            "support": {
                "issues": "https://github.com/guzzle/guzzle/issues",
                "source": "https://github.com/guzzle/guzzle/tree/7.9.2"
            },
            "funding": [
                {
                    "url": "https://github.com/GrahamCampbell",
                    "type": "github"
                },
                {
                    "url": "https://github.com/Nyholm",
                    "type": "github"
                },
                {
                    "url": "https://tidelift.com/funding/github/packagist/guzzlehttp/guzzle",
                    "type": "tidelift"
                }
            ],
            "time": "2024-07-24T11:22:20+00:00"
        },
        {
            "name": "guzzlehttp/promises",
            "version": "2.0.3",
            "source": {
                "type": "git",
                "url": "https://github.com/guzzle/promises.git",
                "reference": "6ea8dd08867a2a42619d65c3deb2c0fcbf81c8f8"
            },
            "dist": {
                "type": "zip",
                "url": "https://api.github.com/repos/guzzle/promises/zipball/6ea8dd08867a2a42619d65c3deb2c0fcbf81c8f8",
                "reference": "6ea8dd08867a2a42619d65c3deb2c0fcbf81c8f8",
                "shasum": ""
            },
            "require": {
                "php": "^7.2.5 || ^8.0"
            },
            "require-dev": {
                "bamarni/composer-bin-plugin": "^1.8.2",
                "phpunit/phpunit": "^8.5.39 || ^9.6.20"
            },
            "type": "library",
            "extra": {
                "bamarni-bin": {
                    "bin-links": true,
                    "forward-command": false
                }
            },
            "autoload": {
                "psr-4": {
                    "GuzzleHttp\\Promise\\": "src/"
                }
            },
            "notification-url": "https://packagist.org/downloads/",
            "license": [
                "MIT"
            ],
            "authors": [
                {
                    "name": "Graham Campbell",
                    "email": "hello@gjcampbell.co.uk",
                    "homepage": "https://github.com/GrahamCampbell"
                },
                {
                    "name": "Michael Dowling",
                    "email": "mtdowling@gmail.com",
                    "homepage": "https://github.com/mtdowling"
                },
                {
                    "name": "Tobias Nyholm",
                    "email": "tobias.nyholm@gmail.com",
                    "homepage": "https://github.com/Nyholm"
                },
                {
                    "name": "Tobias Schultze",
                    "email": "webmaster@tubo-world.de",
                    "homepage": "https://github.com/Tobion"
                }
            ],
            "description": "Guzzle promises library",
            "keywords": [
                "promise"
            ],
            "support": {
                "issues": "https://github.com/guzzle/promises/issues",
                "source": "https://github.com/guzzle/promises/tree/2.0.3"
            },
            "funding": [
                {
                    "url": "https://github.com/GrahamCampbell",
                    "type": "github"
                },
                {
                    "url": "https://github.com/Nyholm",
                    "type": "github"
                },
                {
                    "url": "https://tidelift.com/funding/github/packagist/guzzlehttp/promises",
                    "type": "tidelift"
                }
            ],
            "time": "2024-07-18T10:29:17+00:00"
        },
        {
            "name": "guzzlehttp/psr7",
            "version": "2.7.0",
            "source": {
                "type": "git",
                "url": "https://github.com/guzzle/psr7.git",
                "reference": "a70f5c95fb43bc83f07c9c948baa0dc1829bf201"
            },
            "dist": {
                "type": "zip",
                "url": "https://api.github.com/repos/guzzle/psr7/zipball/a70f5c95fb43bc83f07c9c948baa0dc1829bf201",
                "reference": "a70f5c95fb43bc83f07c9c948baa0dc1829bf201",
                "shasum": ""
            },
            "require": {
                "php": "^7.2.5 || ^8.0",
                "psr/http-factory": "^1.0",
                "psr/http-message": "^1.1 || ^2.0",
                "ralouphie/getallheaders": "^3.0"
            },
            "provide": {
                "psr/http-factory-implementation": "1.0",
                "psr/http-message-implementation": "1.0"
            },
            "require-dev": {
                "bamarni/composer-bin-plugin": "^1.8.2",
                "http-interop/http-factory-tests": "0.9.0",
                "phpunit/phpunit": "^8.5.39 || ^9.6.20"
            },
            "suggest": {
                "laminas/laminas-httphandlerrunner": "Emit PSR-7 responses"
            },
            "type": "library",
            "extra": {
                "bamarni-bin": {
                    "bin-links": true,
                    "forward-command": false
                }
            },
            "autoload": {
                "psr-4": {
                    "GuzzleHttp\\Psr7\\": "src/"
                }
            },
            "notification-url": "https://packagist.org/downloads/",
            "license": [
                "MIT"
            ],
            "authors": [
                {
                    "name": "Graham Campbell",
                    "email": "hello@gjcampbell.co.uk",
                    "homepage": "https://github.com/GrahamCampbell"
                },
                {
                    "name": "Michael Dowling",
                    "email": "mtdowling@gmail.com",
                    "homepage": "https://github.com/mtdowling"
                },
                {
                    "name": "George Mponos",
                    "email": "gmponos@gmail.com",
                    "homepage": "https://github.com/gmponos"
                },
                {
                    "name": "Tobias Nyholm",
                    "email": "tobias.nyholm@gmail.com",
                    "homepage": "https://github.com/Nyholm"
                },
                {
                    "name": "Márk Sági-Kazár",
                    "email": "mark.sagikazar@gmail.com",
                    "homepage": "https://github.com/sagikazarmark"
                },
                {
                    "name": "Tobias Schultze",
                    "email": "webmaster@tubo-world.de",
                    "homepage": "https://github.com/Tobion"
                },
                {
                    "name": "Márk Sági-Kazár",
                    "email": "mark.sagikazar@gmail.com",
                    "homepage": "https://sagikazarmark.hu"
                }
            ],
            "description": "PSR-7 message implementation that also provides common utility methods",
            "keywords": [
                "http",
                "message",
                "psr-7",
                "request",
                "response",
                "stream",
                "uri",
                "url"
            ],
            "support": {
                "issues": "https://github.com/guzzle/psr7/issues",
                "source": "https://github.com/guzzle/psr7/tree/2.7.0"
            },
            "funding": [
                {
                    "url": "https://github.com/GrahamCampbell",
                    "type": "github"
                },
                {
                    "url": "https://github.com/Nyholm",
                    "type": "github"
                },
                {
                    "url": "https://tidelift.com/funding/github/packagist/guzzlehttp/psr7",
                    "type": "tidelift"
                }
            ],
            "time": "2024-07-18T11:15:46+00:00"
        },
        {
            "name": "open-telemetry/api",
            "version": "1.0.3",
            "source": {
                "type": "git",
                "url": "https://github.com/opentelemetry-php/api.git",
                "reference": "87de95d926f46262885d0d390060c095af13e2e5"
            },
            "dist": {
                "type": "zip",
                "url": "https://api.github.com/repos/opentelemetry-php/api/zipball/87de95d926f46262885d0d390060c095af13e2e5",
                "reference": "87de95d926f46262885d0d390060c095af13e2e5",
                "shasum": ""
            },
            "require": {
                "open-telemetry/context": "^1.0",
                "php": "^7.4 || ^8.0",
                "psr/log": "^1.1|^2.0|^3.0",
                "symfony/polyfill-php80": "^1.26",
                "symfony/polyfill-php81": "^1.26",
                "symfony/polyfill-php82": "^1.26"
            },
            "conflict": {
                "open-telemetry/sdk": "<=1.0.4"
            },
            "type": "library",
            "extra": {
                "branch-alias": {
                    "dev-main": "1.0.x-dev"
                }
            },
            "autoload": {
                "files": [
                    "Trace/functions.php"
                ],
                "psr-4": {
                    "OpenTelemetry\\API\\": "."
                }
            },
            "notification-url": "https://packagist.org/downloads/",
            "license": [
                "Apache-2.0"
            ],
            "authors": [
                {
                    "name": "opentelemetry-php contributors",
                    "homepage": "https://github.com/open-telemetry/opentelemetry-php/graphs/contributors"
                }
            ],
            "description": "API for OpenTelemetry PHP.",
            "keywords": [
                "Metrics",
                "api",
                "apm",
                "logging",
                "opentelemetry",
                "otel",
                "tracing"
            ],
            "support": {
                "chat": "https://app.slack.com/client/T08PSQ7BQ/C01NFPCV44V",
                "docs": "https://opentelemetry.io/docs/php",
                "issues": "https://github.com/open-telemetry/opentelemetry-php/issues",
                "source": "https://github.com/open-telemetry/opentelemetry-php"
            },
            "time": "2024-02-06T01:32:25+00:00"
        },
        {
            "name": "open-telemetry/context",
            "version": "1.0.2",
            "source": {
                "type": "git",
                "url": "https://github.com/opentelemetry-php/context.git",
                "reference": "e9d254a7c89885e63fd2fde54e31e81aaaf52b7c"
            },
            "dist": {
                "type": "zip",
                "url": "https://api.github.com/repos/opentelemetry-php/context/zipball/e9d254a7c89885e63fd2fde54e31e81aaaf52b7c",
                "reference": "e9d254a7c89885e63fd2fde54e31e81aaaf52b7c",
                "shasum": ""
            },
            "require": {
                "php": "^7.4 || ^8.0",
                "symfony/polyfill-php80": "^1.26",
                "symfony/polyfill-php81": "^1.26",
                "symfony/polyfill-php82": "^1.26"
            },
            "suggest": {
                "ext-ffi": "To allow context switching in Fibers"
            },
            "type": "library",
            "extra": {
                "branch-alias": {
                    "dev-main": "1.0.x-dev"
                }
            },
            "autoload": {
                "files": [
                    "fiber/initialize_fiber_handler.php"
                ],
                "psr-4": {
                    "OpenTelemetry\\Context\\": "."
                }
            },
            "notification-url": "https://packagist.org/downloads/",
            "license": [
                "Apache-2.0"
            ],
            "authors": [
                {
                    "name": "opentelemetry-php contributors",
                    "homepage": "https://github.com/open-telemetry/opentelemetry-php/graphs/contributors"
                }
            ],
            "description": "Context implementation for OpenTelemetry PHP.",
            "keywords": [
                "Context",
                "opentelemetry",
                "otel"
            ],
            "support": {
                "chat": "https://app.slack.com/client/T08PSQ7BQ/C01NFPCV44V",
                "docs": "https://opentelemetry.io/docs/php",
                "issues": "https://github.com/open-telemetry/opentelemetry-php/issues",
                "source": "https://github.com/open-telemetry/opentelemetry-php"
            },
            "time": "2024-01-13T05:50:44+00:00"
        },
        {
            "name": "paragonie/constant_time_encoding",
            "version": "v3.0.0",
            "source": {
                "type": "git",
                "url": "https://github.com/paragonie/constant_time_encoding.git",
                "reference": "df1e7fde177501eee2037dd159cf04f5f301a512"
            },
            "dist": {
                "type": "zip",
                "url": "https://api.github.com/repos/paragonie/constant_time_encoding/zipball/df1e7fde177501eee2037dd159cf04f5f301a512",
                "reference": "df1e7fde177501eee2037dd159cf04f5f301a512",
                "shasum": ""
            },
            "require": {
                "php": "^8"
            },
            "require-dev": {
                "phpunit/phpunit": "^9",
                "vimeo/psalm": "^4|^5"
            },
            "type": "library",
            "autoload": {
                "psr-4": {
                    "ParagonIE\\ConstantTime\\": "src/"
                }
            },
            "notification-url": "https://packagist.org/downloads/",
            "license": [
                "MIT"
            ],
            "authors": [
                {
                    "name": "Paragon Initiative Enterprises",
                    "email": "security@paragonie.com",
                    "homepage": "https://paragonie.com",
                    "role": "Maintainer"
                },
                {
                    "name": "Steve 'Sc00bz' Thomas",
                    "email": "steve@tobtu.com",
                    "homepage": "https://www.tobtu.com",
                    "role": "Original Developer"
                }
            ],
            "description": "Constant-time Implementations of RFC 4648 Encoding (Base-64, Base-32, Base-16)",
            "keywords": [
                "base16",
                "base32",
                "base32_decode",
                "base32_encode",
                "base64",
                "base64_decode",
                "base64_encode",
                "bin2hex",
                "encoding",
                "hex",
                "hex2bin",
                "rfc4648"
            ],
            "support": {
                "email": "info@paragonie.com",
                "issues": "https://github.com/paragonie/constant_time_encoding/issues",
                "source": "https://github.com/paragonie/constant_time_encoding"
            },
            "time": "2024-05-08T12:36:18+00:00"
        },
        {
            "name": "paragonie/sodium_compat",
            "version": "v2.1.0",
            "source": {
                "type": "git",
                "url": "https://github.com/paragonie/sodium_compat.git",
                "reference": "a673d5f310477027cead2e2f2b6db5d8368157cb"
            },
            "dist": {
                "type": "zip",
                "url": "https://api.github.com/repos/paragonie/sodium_compat/zipball/a673d5f310477027cead2e2f2b6db5d8368157cb",
                "reference": "a673d5f310477027cead2e2f2b6db5d8368157cb",
                "shasum": ""
            },
            "require": {
                "php": "^8.1",
                "php-64bit": "*"
            },
            "require-dev": {
                "phpunit/phpunit": "^7|^8|^9",
                "vimeo/psalm": "^4|^5"
            },
            "suggest": {
                "ext-sodium": "Better performance, password hashing (Argon2i), secure memory management (memzero), and better security."
            },
            "type": "library",
            "extra": {
                "branch-alias": {
                    "dev-master": "2.0.x-dev"
                }
            },
            "autoload": {
                "files": [
                    "autoload.php"
                ]
            },
            "notification-url": "https://packagist.org/downloads/",
            "license": [
                "ISC"
            ],
            "authors": [
                {
                    "name": "Paragon Initiative Enterprises",
                    "email": "security@paragonie.com"
                },
                {
                    "name": "Frank Denis",
                    "email": "jedisct1@pureftpd.org"
                }
            ],
            "description": "Pure PHP implementation of libsodium; uses the PHP extension if it exists",
            "keywords": [
                "Authentication",
                "BLAKE2b",
                "ChaCha20",
                "ChaCha20-Poly1305",
                "Chapoly",
                "Curve25519",
                "Ed25519",
                "EdDSA",
                "Edwards-curve Digital Signature Algorithm",
                "Elliptic Curve Diffie-Hellman",
                "Poly1305",
                "Pure-PHP cryptography",
                "RFC 7748",
                "RFC 8032",
                "Salpoly",
                "Salsa20",
                "X25519",
                "XChaCha20-Poly1305",
                "XSalsa20-Poly1305",
                "Xchacha20",
                "Xsalsa20",
                "aead",
                "cryptography",
                "ecdh",
                "elliptic curve",
                "elliptic curve cryptography",
                "encryption",
                "libsodium",
                "php",
                "public-key cryptography",
                "secret-key cryptography",
                "side-channel resistant"
            ],
            "support": {
                "issues": "https://github.com/paragonie/sodium_compat/issues",
                "source": "https://github.com/paragonie/sodium_compat/tree/v2.1.0"
            },
            "time": "2024-09-04T12:51:01+00:00"
        },
        {
            "name": "php-http/discovery",
            "version": "1.19.4",
            "source": {
                "type": "git",
                "url": "https://github.com/php-http/discovery.git",
                "reference": "0700efda8d7526335132360167315fdab3aeb599"
            },
            "dist": {
                "type": "zip",
                "url": "https://api.github.com/repos/php-http/discovery/zipball/0700efda8d7526335132360167315fdab3aeb599",
                "reference": "0700efda8d7526335132360167315fdab3aeb599",
                "shasum": ""
            },
            "require": {
                "composer-plugin-api": "^1.0|^2.0",
                "php": "^7.1 || ^8.0"
            },
            "conflict": {
                "nyholm/psr7": "<1.0",
                "zendframework/zend-diactoros": "*"
            },
            "provide": {
                "php-http/async-client-implementation": "*",
                "php-http/client-implementation": "*",
                "psr/http-client-implementation": "*",
                "psr/http-factory-implementation": "*",
                "psr/http-message-implementation": "*"
            },
            "require-dev": {
                "composer/composer": "^1.0.2|^2.0",
                "graham-campbell/phpspec-skip-example-extension": "^5.0",
                "php-http/httplug": "^1.0 || ^2.0",
                "php-http/message-factory": "^1.0",
                "phpspec/phpspec": "^5.1 || ^6.1 || ^7.3",
                "sebastian/comparator": "^3.0.5 || ^4.0.8",
                "symfony/phpunit-bridge": "^6.4.4 || ^7.0.1"
            },
            "type": "composer-plugin",
            "extra": {
                "class": "Http\\Discovery\\Composer\\Plugin",
                "plugin-optional": true
            },
            "autoload": {
                "psr-4": {
                    "Http\\Discovery\\": "src/"
                },
                "exclude-from-classmap": [
                    "src/Composer/Plugin.php"
                ]
            },
            "notification-url": "https://packagist.org/downloads/",
            "license": [
                "MIT"
            ],
            "authors": [
                {
                    "name": "Márk Sági-Kazár",
                    "email": "mark.sagikazar@gmail.com"
                }
            ],
            "description": "Finds and installs PSR-7, PSR-17, PSR-18 and HTTPlug implementations",
            "homepage": "http://php-http.org",
            "keywords": [
                "adapter",
                "client",
                "discovery",
                "factory",
                "http",
                "message",
                "psr17",
                "psr7"
            ],
            "support": {
                "issues": "https://github.com/php-http/discovery/issues",
                "source": "https://github.com/php-http/discovery/tree/1.19.4"
            },
            "time": "2024-03-29T13:00:05+00:00"
        },
        {
            "name": "php-http/httplug",
            "version": "2.4.0",
            "source": {
                "type": "git",
                "url": "https://github.com/php-http/httplug.git",
                "reference": "625ad742c360c8ac580fcc647a1541d29e257f67"
            },
            "dist": {
                "type": "zip",
                "url": "https://api.github.com/repos/php-http/httplug/zipball/625ad742c360c8ac580fcc647a1541d29e257f67",
                "reference": "625ad742c360c8ac580fcc647a1541d29e257f67",
                "shasum": ""
            },
            "require": {
                "php": "^7.1 || ^8.0",
                "php-http/promise": "^1.1",
                "psr/http-client": "^1.0",
                "psr/http-message": "^1.0 || ^2.0"
            },
            "require-dev": {
                "friends-of-phpspec/phpspec-code-coverage": "^4.1 || ^5.0 || ^6.0",
                "phpspec/phpspec": "^5.1 || ^6.0 || ^7.0"
            },
            "type": "library",
            "autoload": {
                "psr-4": {
                    "Http\\Client\\": "src/"
                }
            },
            "notification-url": "https://packagist.org/downloads/",
            "license": [
                "MIT"
            ],
            "authors": [
                {
                    "name": "Eric GELOEN",
                    "email": "geloen.eric@gmail.com"
                },
                {
                    "name": "Márk Sági-Kazár",
                    "email": "mark.sagikazar@gmail.com",
                    "homepage": "https://sagikazarmark.hu"
                }
            ],
            "description": "HTTPlug, the HTTP client abstraction for PHP",
            "homepage": "http://httplug.io",
            "keywords": [
                "client",
                "http"
            ],
            "support": {
                "issues": "https://github.com/php-http/httplug/issues",
                "source": "https://github.com/php-http/httplug/tree/2.4.0"
            },
            "time": "2023-04-14T15:10:03+00:00"
        },
        {
            "name": "php-http/promise",
            "version": "1.3.1",
            "source": {
                "type": "git",
                "url": "https://github.com/php-http/promise.git",
                "reference": "fc85b1fba37c169a69a07ef0d5a8075770cc1f83"
            },
            "dist": {
                "type": "zip",
                "url": "https://api.github.com/repos/php-http/promise/zipball/fc85b1fba37c169a69a07ef0d5a8075770cc1f83",
                "reference": "fc85b1fba37c169a69a07ef0d5a8075770cc1f83",
                "shasum": ""
            },
            "require": {
                "php": "^7.1 || ^8.0"
            },
            "require-dev": {
                "friends-of-phpspec/phpspec-code-coverage": "^4.3.2 || ^6.3",
                "phpspec/phpspec": "^5.1.2 || ^6.2 || ^7.4"
            },
            "type": "library",
            "autoload": {
                "psr-4": {
                    "Http\\Promise\\": "src/"
                }
            },
            "notification-url": "https://packagist.org/downloads/",
            "license": [
                "MIT"
            ],
            "authors": [
                {
                    "name": "Joel Wurtz",
                    "email": "joel.wurtz@gmail.com"
                },
                {
                    "name": "Márk Sági-Kazár",
                    "email": "mark.sagikazar@gmail.com"
                }
            ],
            "description": "Promise used for asynchronous HTTP requests",
            "homepage": "http://httplug.io",
            "keywords": [
                "promise"
            ],
            "support": {
                "issues": "https://github.com/php-http/promise/issues",
                "source": "https://github.com/php-http/promise/tree/1.3.1"
            },
            "time": "2024-03-15T13:55:21+00:00"
        },
        {
            "name": "psr/cache",
            "version": "3.0.0",
            "source": {
                "type": "git",
                "url": "https://github.com/php-fig/cache.git",
                "reference": "aa5030cfa5405eccfdcb1083ce040c2cb8d253bf"
            },
            "dist": {
                "type": "zip",
                "url": "https://api.github.com/repos/php-fig/cache/zipball/aa5030cfa5405eccfdcb1083ce040c2cb8d253bf",
                "reference": "aa5030cfa5405eccfdcb1083ce040c2cb8d253bf",
                "shasum": ""
            },
            "require": {
                "php": ">=8.0.0"
            },
            "type": "library",
            "extra": {
                "branch-alias": {
                    "dev-master": "1.0.x-dev"
                }
            },
            "autoload": {
                "psr-4": {
                    "Psr\\Cache\\": "src/"
                }
            },
            "notification-url": "https://packagist.org/downloads/",
            "license": [
                "MIT"
            ],
            "authors": [
                {
                    "name": "PHP-FIG",
                    "homepage": "https://www.php-fig.org/"
                }
            ],
            "description": "Common interface for caching libraries",
            "keywords": [
                "cache",
                "psr",
                "psr-6"
            ],
            "support": {
                "source": "https://github.com/php-fig/cache/tree/3.0.0"
            },
            "time": "2021-02-03T23:26:27+00:00"
        },
        {
            "name": "psr/clock",
            "version": "1.0.0",
            "source": {
                "type": "git",
                "url": "https://github.com/php-fig/clock.git",
                "reference": "e41a24703d4560fd0acb709162f73b8adfc3aa0d"
            },
            "dist": {
                "type": "zip",
                "url": "https://api.github.com/repos/php-fig/clock/zipball/e41a24703d4560fd0acb709162f73b8adfc3aa0d",
                "reference": "e41a24703d4560fd0acb709162f73b8adfc3aa0d",
                "shasum": ""
            },
            "require": {
                "php": "^7.0 || ^8.0"
            },
            "type": "library",
            "autoload": {
                "psr-4": {
                    "Psr\\Clock\\": "src/"
                }
            },
            "notification-url": "https://packagist.org/downloads/",
            "license": [
                "MIT"
            ],
            "authors": [
                {
                    "name": "PHP-FIG",
                    "homepage": "https://www.php-fig.org/"
                }
            ],
            "description": "Common interface for reading the clock.",
            "homepage": "https://github.com/php-fig/clock",
            "keywords": [
                "clock",
                "now",
                "psr",
                "psr-20",
                "time"
            ],
            "support": {
                "issues": "https://github.com/php-fig/clock/issues",
                "source": "https://github.com/php-fig/clock/tree/1.0.0"
            },
            "time": "2022-11-25T14:36:26+00:00"
        },
        {
            "name": "psr/container",
            "version": "2.0.2",
            "source": {
                "type": "git",
                "url": "https://github.com/php-fig/container.git",
                "reference": "c71ecc56dfe541dbd90c5360474fbc405f8d5963"
            },
            "dist": {
                "type": "zip",
                "url": "https://api.github.com/repos/php-fig/container/zipball/c71ecc56dfe541dbd90c5360474fbc405f8d5963",
                "reference": "c71ecc56dfe541dbd90c5360474fbc405f8d5963",
                "shasum": ""
            },
            "require": {
                "php": ">=7.4.0"
            },
            "type": "library",
            "extra": {
                "branch-alias": {
                    "dev-master": "2.0.x-dev"
                }
            },
            "autoload": {
                "psr-4": {
                    "Psr\\Container\\": "src/"
                }
            },
            "notification-url": "https://packagist.org/downloads/",
            "license": [
                "MIT"
            ],
            "authors": [
                {
                    "name": "PHP-FIG",
                    "homepage": "https://www.php-fig.org/"
                }
            ],
            "description": "Common Container Interface (PHP FIG PSR-11)",
            "homepage": "https://github.com/php-fig/container",
            "keywords": [
                "PSR-11",
                "container",
                "container-interface",
                "container-interop",
                "psr"
            ],
            "support": {
                "issues": "https://github.com/php-fig/container/issues",
                "source": "https://github.com/php-fig/container/tree/2.0.2"
            },
            "time": "2021-11-05T16:47:00+00:00"
        },
        {
            "name": "psr/event-dispatcher",
            "version": "1.0.0",
            "source": {
                "type": "git",
                "url": "https://github.com/php-fig/event-dispatcher.git",
                "reference": "dbefd12671e8a14ec7f180cab83036ed26714bb0"
            },
            "dist": {
                "type": "zip",
                "url": "https://api.github.com/repos/php-fig/event-dispatcher/zipball/dbefd12671e8a14ec7f180cab83036ed26714bb0",
                "reference": "dbefd12671e8a14ec7f180cab83036ed26714bb0",
                "shasum": ""
            },
            "require": {
                "php": ">=7.2.0"
            },
            "type": "library",
            "extra": {
                "branch-alias": {
                    "dev-master": "1.0.x-dev"
                }
            },
            "autoload": {
                "psr-4": {
                    "Psr\\EventDispatcher\\": "src/"
                }
            },
            "notification-url": "https://packagist.org/downloads/",
            "license": [
                "MIT"
            ],
            "authors": [
                {
                    "name": "PHP-FIG",
                    "homepage": "http://www.php-fig.org/"
                }
            ],
            "description": "Standard interfaces for event handling.",
            "keywords": [
                "events",
                "psr",
                "psr-14"
            ],
            "support": {
                "issues": "https://github.com/php-fig/event-dispatcher/issues",
                "source": "https://github.com/php-fig/event-dispatcher/tree/1.0.0"
            },
            "time": "2019-01-08T18:20:26+00:00"
        },
        {
            "name": "psr/http-client",
            "version": "1.0.3",
            "source": {
                "type": "git",
                "url": "https://github.com/php-fig/http-client.git",
                "reference": "bb5906edc1c324c9a05aa0873d40117941e5fa90"
            },
            "dist": {
                "type": "zip",
                "url": "https://api.github.com/repos/php-fig/http-client/zipball/bb5906edc1c324c9a05aa0873d40117941e5fa90",
                "reference": "bb5906edc1c324c9a05aa0873d40117941e5fa90",
                "shasum": ""
            },
            "require": {
                "php": "^7.0 || ^8.0",
                "psr/http-message": "^1.0 || ^2.0"
            },
            "type": "library",
            "extra": {
                "branch-alias": {
                    "dev-master": "1.0.x-dev"
                }
            },
            "autoload": {
                "psr-4": {
                    "Psr\\Http\\Client\\": "src/"
                }
            },
            "notification-url": "https://packagist.org/downloads/",
            "license": [
                "MIT"
            ],
            "authors": [
                {
                    "name": "PHP-FIG",
                    "homepage": "https://www.php-fig.org/"
                }
            ],
            "description": "Common interface for HTTP clients",
            "homepage": "https://github.com/php-fig/http-client",
            "keywords": [
                "http",
                "http-client",
                "psr",
                "psr-18"
            ],
            "support": {
                "source": "https://github.com/php-fig/http-client"
            },
            "time": "2023-09-23T14:17:50+00:00"
        },
        {
            "name": "psr/http-factory",
            "version": "1.1.0",
            "source": {
                "type": "git",
                "url": "https://github.com/php-fig/http-factory.git",
                "reference": "2b4765fddfe3b508ac62f829e852b1501d3f6e8a"
            },
            "dist": {
                "type": "zip",
                "url": "https://api.github.com/repos/php-fig/http-factory/zipball/2b4765fddfe3b508ac62f829e852b1501d3f6e8a",
                "reference": "2b4765fddfe3b508ac62f829e852b1501d3f6e8a",
                "shasum": ""
            },
            "require": {
                "php": ">=7.1",
                "psr/http-message": "^1.0 || ^2.0"
            },
            "type": "library",
            "extra": {
                "branch-alias": {
                    "dev-master": "1.0.x-dev"
                }
            },
            "autoload": {
                "psr-4": {
                    "Psr\\Http\\Message\\": "src/"
                }
            },
            "notification-url": "https://packagist.org/downloads/",
            "license": [
                "MIT"
            ],
            "authors": [
                {
                    "name": "PHP-FIG",
                    "homepage": "https://www.php-fig.org/"
                }
            ],
            "description": "PSR-17: Common interfaces for PSR-7 HTTP message factories",
            "keywords": [
                "factory",
                "http",
                "message",
                "psr",
                "psr-17",
                "psr-7",
                "request",
                "response"
            ],
            "support": {
                "source": "https://github.com/php-fig/http-factory"
            },
            "time": "2024-04-15T12:06:14+00:00"
        },
        {
            "name": "psr/http-message",
            "version": "2.0",
            "source": {
                "type": "git",
                "url": "https://github.com/php-fig/http-message.git",
                "reference": "402d35bcb92c70c026d1a6a9883f06b2ead23d71"
            },
            "dist": {
                "type": "zip",
                "url": "https://api.github.com/repos/php-fig/http-message/zipball/402d35bcb92c70c026d1a6a9883f06b2ead23d71",
                "reference": "402d35bcb92c70c026d1a6a9883f06b2ead23d71",
                "shasum": ""
            },
            "require": {
                "php": "^7.2 || ^8.0"
            },
            "type": "library",
            "extra": {
                "branch-alias": {
                    "dev-master": "2.0.x-dev"
                }
            },
            "autoload": {
                "psr-4": {
                    "Psr\\Http\\Message\\": "src/"
                }
            },
            "notification-url": "https://packagist.org/downloads/",
            "license": [
                "MIT"
            ],
            "authors": [
                {
                    "name": "PHP-FIG",
                    "homepage": "https://www.php-fig.org/"
                }
            ],
            "description": "Common interface for HTTP messages",
            "homepage": "https://github.com/php-fig/http-message",
            "keywords": [
                "http",
                "http-message",
                "psr",
                "psr-7",
                "request",
                "response"
            ],
            "support": {
                "source": "https://github.com/php-fig/http-message/tree/2.0"
            },
            "time": "2023-04-04T09:54:51+00:00"
        },
        {
            "name": "psr/log",
            "version": "1.1.4",
            "source": {
                "type": "git",
                "url": "https://github.com/php-fig/log.git",
                "reference": "d49695b909c3b7628b6289db5479a1c204601f11"
            },
            "dist": {
                "type": "zip",
                "url": "https://api.github.com/repos/php-fig/log/zipball/d49695b909c3b7628b6289db5479a1c204601f11",
                "reference": "d49695b909c3b7628b6289db5479a1c204601f11",
                "shasum": ""
            },
            "require": {
                "php": ">=5.3.0"
            },
            "type": "library",
            "extra": {
                "branch-alias": {
                    "dev-master": "1.1.x-dev"
                }
            },
            "autoload": {
                "psr-4": {
                    "Psr\\Log\\": "Psr/Log/"
                }
            },
            "notification-url": "https://packagist.org/downloads/",
            "license": [
                "MIT"
            ],
            "authors": [
                {
                    "name": "PHP-FIG",
                    "homepage": "https://www.php-fig.org/"
                }
            ],
            "description": "Common interface for logging libraries",
            "homepage": "https://github.com/php-fig/log",
            "keywords": [
                "log",
                "psr",
                "psr-3"
            ],
            "support": {
                "source": "https://github.com/php-fig/log/tree/1.1.4"
            },
            "time": "2021-05-03T11:20:27+00:00"
        },
        {
            "name": "ralouphie/getallheaders",
            "version": "3.0.3",
            "source": {
                "type": "git",
                "url": "https://github.com/ralouphie/getallheaders.git",
                "reference": "120b605dfeb996808c31b6477290a714d356e822"
            },
            "dist": {
                "type": "zip",
                "url": "https://api.github.com/repos/ralouphie/getallheaders/zipball/120b605dfeb996808c31b6477290a714d356e822",
                "reference": "120b605dfeb996808c31b6477290a714d356e822",
                "shasum": ""
            },
            "require": {
                "php": ">=5.6"
            },
            "require-dev": {
                "php-coveralls/php-coveralls": "^2.1",
                "phpunit/phpunit": "^5 || ^6.5"
            },
            "type": "library",
            "autoload": {
                "files": [
                    "src/getallheaders.php"
                ]
            },
            "notification-url": "https://packagist.org/downloads/",
            "license": [
                "MIT"
            ],
            "authors": [
                {
                    "name": "Ralph Khattar",
                    "email": "ralph.khattar@gmail.com"
                }
            ],
            "description": "A polyfill for getallheaders.",
            "support": {
                "issues": "https://github.com/ralouphie/getallheaders/issues",
                "source": "https://github.com/ralouphie/getallheaders/tree/develop"
            },
            "time": "2019-03-08T08:55:37+00:00"
        },
        {
            "name": "spomky-labs/aes-key-wrap",
            "version": "v7.0.0",
            "source": {
                "type": "git",
                "url": "https://github.com/Spomky-Labs/aes-key-wrap.git",
                "reference": "fbeb834b1f83aa8fbdfbd4c12124f71d4c1606ae"
            },
            "dist": {
                "type": "zip",
                "url": "https://api.github.com/repos/Spomky-Labs/aes-key-wrap/zipball/fbeb834b1f83aa8fbdfbd4c12124f71d4c1606ae",
                "reference": "fbeb834b1f83aa8fbdfbd4c12124f71d4c1606ae",
                "shasum": ""
            },
            "require": {
                "ext-mbstring": "*",
                "ext-openssl": "*",
                "php": ">=8.0"
            },
            "require-dev": {
                "infection/infection": "^0.25.4",
                "phpstan/extension-installer": "^1.1",
                "phpstan/phpstan": "^1.0",
                "phpstan/phpstan-beberlei-assert": "^1.0",
                "phpstan/phpstan-deprecation-rules": "^1.0",
                "phpstan/phpstan-phpunit": "^1.0",
                "phpstan/phpstan-strict-rules": "^1.0",
                "phpunit/phpunit": "^9.0",
                "rector/rector": "^0.12.5",
                "symplify/easy-coding-standard": "^10.0"
            },
            "type": "library",
            "autoload": {
                "psr-4": {
                    "AESKW\\": "src/"
                }
            },
            "notification-url": "https://packagist.org/downloads/",
            "license": [
                "MIT"
            ],
            "authors": [
                {
                    "name": "Florent Morselli",
                    "homepage": "https://github.com/Spomky-Labs/aes-key-wrap/contributors"
                }
            ],
            "description": "AES Key Wrap for PHP.",
            "homepage": "https://github.com/Spomky-Labs/aes-key-wrap",
            "keywords": [
                "A128KW",
                "A192KW",
                "A256KW",
                "RFC3394",
                "RFC5649",
                "aes",
                "key",
                "padding",
                "wrap"
            ],
            "support": {
                "issues": "https://github.com/Spomky-Labs/aes-key-wrap/issues",
                "source": "https://github.com/Spomky-Labs/aes-key-wrap/tree/v7.0.0"
            },
            "funding": [
                {
                    "url": "https://github.com/Spomky",
                    "type": "github"
                },
                {
                    "url": "https://www.patreon.com/FlorentMorselli",
                    "type": "patreon"
                }
            ],
            "time": "2021-12-08T20:36:59+00:00"
        },
        {
            "name": "spomky-labs/pki-framework",
            "version": "1.2.1",
            "source": {
                "type": "git",
                "url": "https://github.com/Spomky-Labs/pki-framework.git",
                "reference": "0b10c8b53366729417d6226ae89a665f9e2d61b6"
            },
            "dist": {
                "type": "zip",
                "url": "https://api.github.com/repos/Spomky-Labs/pki-framework/zipball/0b10c8b53366729417d6226ae89a665f9e2d61b6",
                "reference": "0b10c8b53366729417d6226ae89a665f9e2d61b6",
                "shasum": ""
            },
            "require": {
                "brick/math": "^0.10|^0.11|^0.12",
                "ext-mbstring": "*",
                "php": ">=8.1"
            },
            "require-dev": {
                "ekino/phpstan-banned-code": "^1.0",
                "ext-gmp": "*",
                "ext-openssl": "*",
                "infection/infection": "^0.28",
                "php-parallel-lint/php-parallel-lint": "^1.3",
                "phpstan/extension-installer": "^1.3",
                "phpstan/phpstan": "^1.8",
                "phpstan/phpstan-beberlei-assert": "^1.0",
                "phpstan/phpstan-deprecation-rules": "^1.0",
                "phpstan/phpstan-phpunit": "^1.1",
                "phpstan/phpstan-strict-rules": "^1.3",
                "phpunit/phpunit": "^10.1|^11.0",
                "rector/rector": "^1.0",
                "roave/security-advisories": "dev-latest",
                "symfony/phpunit-bridge": "^6.4|^7.0",
                "symfony/string": "^6.4|^7.0",
                "symfony/var-dumper": "^6.4|^7.0",
                "symplify/easy-coding-standard": "^12.0"
            },
            "suggest": {
                "ext-bcmath": "For better performance (or GMP)",
                "ext-gmp": "For better performance (or BCMath)",
                "ext-openssl": "For OpenSSL based cyphering"
            },
            "type": "library",
            "autoload": {
                "psr-4": {
                    "SpomkyLabs\\Pki\\": "src/"
                }
            },
            "notification-url": "https://packagist.org/downloads/",
            "license": [
                "MIT"
            ],
            "authors": [
                {
                    "name": "Joni Eskelinen",
                    "email": "jonieske@gmail.com",
                    "role": "Original developer"
                },
                {
                    "name": "Florent Morselli",
                    "email": "florent.morselli@spomky-labs.com",
                    "role": "Spomky-Labs PKI Framework developer"
                }
            ],
            "description": "A PHP framework for managing Public Key Infrastructures. It comprises X.509 public key certificates, attribute certificates, certification requests and certification path validation.",
            "homepage": "https://github.com/spomky-labs/pki-framework",
            "keywords": [
                "DER",
                "Private Key",
                "ac",
                "algorithm identifier",
                "asn.1",
                "asn1",
                "attribute certificate",
                "certificate",
                "certification request",
                "cryptography",
                "csr",
                "decrypt",
                "ec",
                "encrypt",
                "pem",
                "pkcs",
                "public key",
                "rsa",
                "sign",
                "signature",
                "verify",
                "x.509",
                "x.690",
                "x509",
                "x690"
            ],
            "support": {
                "issues": "https://github.com/Spomky-Labs/pki-framework/issues",
                "source": "https://github.com/Spomky-Labs/pki-framework/tree/1.2.1"
            },
            "funding": [
                {
                    "url": "https://github.com/Spomky",
                    "type": "github"
                },
                {
                    "url": "https://www.patreon.com/FlorentMorselli",
                    "type": "patreon"
                }
            ],
            "time": "2024-03-30T18:03:49+00:00"
        },
        {
            "name": "symfony/config",
            "version": "v6.4.8",
            "source": {
                "type": "git",
                "url": "https://github.com/symfony/config.git",
                "reference": "12e7e52515ce37191b193cf3365903c4f3951e35"
            },
            "dist": {
                "type": "zip",
                "url": "https://api.github.com/repos/symfony/config/zipball/12e7e52515ce37191b193cf3365903c4f3951e35",
                "reference": "12e7e52515ce37191b193cf3365903c4f3951e35",
                "shasum": ""
            },
            "require": {
                "php": ">=8.1",
                "symfony/deprecation-contracts": "^2.5|^3",
                "symfony/filesystem": "^5.4|^6.0|^7.0",
                "symfony/polyfill-ctype": "~1.8"
            },
            "conflict": {
                "symfony/finder": "<5.4",
                "symfony/service-contracts": "<2.5"
            },
            "require-dev": {
                "symfony/event-dispatcher": "^5.4|^6.0|^7.0",
                "symfony/finder": "^5.4|^6.0|^7.0",
                "symfony/messenger": "^5.4|^6.0|^7.0",
                "symfony/service-contracts": "^2.5|^3",
                "symfony/yaml": "^5.4|^6.0|^7.0"
            },
            "type": "library",
            "autoload": {
                "psr-4": {
                    "Symfony\\Component\\Config\\": ""
                },
                "exclude-from-classmap": [
                    "/Tests/"
                ]
            },
            "notification-url": "https://packagist.org/downloads/",
            "license": [
                "MIT"
            ],
            "authors": [
                {
                    "name": "Fabien Potencier",
                    "email": "fabien@symfony.com"
                },
                {
                    "name": "Symfony Community",
                    "homepage": "https://symfony.com/contributors"
                }
            ],
            "description": "Helps you find, load, combine, autofill and validate configuration values of any kind",
            "homepage": "https://symfony.com",
            "support": {
                "source": "https://github.com/symfony/config/tree/v6.4.8"
            },
            "funding": [
                {
                    "url": "https://symfony.com/sponsor",
                    "type": "custom"
                },
                {
                    "url": "https://github.com/fabpot",
                    "type": "github"
                },
                {
                    "url": "https://tidelift.com/funding/github/packagist/symfony/symfony",
                    "type": "tidelift"
                }
            ],
            "time": "2024-05-31T14:49:08+00:00"
        },
        {
            "name": "symfony/console",
            "version": "v6.4.12",
            "source": {
                "type": "git",
                "url": "https://github.com/symfony/console.git",
                "reference": "72d080eb9edf80e36c19be61f72c98ed8273b765"
            },
            "dist": {
                "type": "zip",
                "url": "https://api.github.com/repos/symfony/console/zipball/72d080eb9edf80e36c19be61f72c98ed8273b765",
                "reference": "72d080eb9edf80e36c19be61f72c98ed8273b765",
                "shasum": ""
            },
            "require": {
                "php": ">=8.1",
                "symfony/deprecation-contracts": "^2.5|^3",
                "symfony/polyfill-mbstring": "~1.0",
                "symfony/service-contracts": "^2.5|^3",
                "symfony/string": "^5.4|^6.0|^7.0"
            },
            "conflict": {
                "symfony/dependency-injection": "<5.4",
                "symfony/dotenv": "<5.4",
                "symfony/event-dispatcher": "<5.4",
                "symfony/lock": "<5.4",
                "symfony/process": "<5.4"
            },
            "provide": {
                "psr/log-implementation": "1.0|2.0|3.0"
            },
            "require-dev": {
                "psr/log": "^1|^2|^3",
                "symfony/config": "^5.4|^6.0|^7.0",
                "symfony/dependency-injection": "^5.4|^6.0|^7.0",
                "symfony/event-dispatcher": "^5.4|^6.0|^7.0",
                "symfony/http-foundation": "^6.4|^7.0",
                "symfony/http-kernel": "^6.4|^7.0",
                "symfony/lock": "^5.4|^6.0|^7.0",
                "symfony/messenger": "^5.4|^6.0|^7.0",
                "symfony/process": "^5.4|^6.0|^7.0",
                "symfony/stopwatch": "^5.4|^6.0|^7.0",
                "symfony/var-dumper": "^5.4|^6.0|^7.0"
            },
            "type": "library",
            "autoload": {
                "psr-4": {
                    "Symfony\\Component\\Console\\": ""
                },
                "exclude-from-classmap": [
                    "/Tests/"
                ]
            },
            "notification-url": "https://packagist.org/downloads/",
            "license": [
                "MIT"
            ],
            "authors": [
                {
                    "name": "Fabien Potencier",
                    "email": "fabien@symfony.com"
                },
                {
                    "name": "Symfony Community",
                    "homepage": "https://symfony.com/contributors"
                }
            ],
            "description": "Eases the creation of beautiful and testable command line interfaces",
            "homepage": "https://symfony.com",
            "keywords": [
                "cli",
                "command-line",
                "console",
                "terminal"
            ],
            "support": {
                "source": "https://github.com/symfony/console/tree/v6.4.12"
            },
            "funding": [
                {
                    "url": "https://symfony.com/sponsor",
                    "type": "custom"
                },
                {
                    "url": "https://github.com/fabpot",
                    "type": "github"
                },
                {
                    "url": "https://tidelift.com/funding/github/packagist/symfony/symfony",
                    "type": "tidelift"
                }
            ],
            "time": "2024-09-20T08:15:52+00:00"
        },
        {
            "name": "symfony/dependency-injection",
            "version": "v6.4.12",
            "source": {
                "type": "git",
                "url": "https://github.com/symfony/dependency-injection.git",
                "reference": "cfb9d34a1cdd4911bc737a5358fd1cf8ebfb536e"
            },
            "dist": {
                "type": "zip",
                "url": "https://api.github.com/repos/symfony/dependency-injection/zipball/cfb9d34a1cdd4911bc737a5358fd1cf8ebfb536e",
                "reference": "cfb9d34a1cdd4911bc737a5358fd1cf8ebfb536e",
                "shasum": ""
            },
            "require": {
                "php": ">=8.1",
                "psr/container": "^1.1|^2.0",
                "symfony/deprecation-contracts": "^2.5|^3",
                "symfony/service-contracts": "^2.5|^3.0",
                "symfony/var-exporter": "^6.2.10|^7.0"
            },
            "conflict": {
                "ext-psr": "<1.1|>=2",
                "symfony/config": "<6.1",
                "symfony/finder": "<5.4",
                "symfony/proxy-manager-bridge": "<6.3",
                "symfony/yaml": "<5.4"
            },
            "provide": {
                "psr/container-implementation": "1.1|2.0",
                "symfony/service-implementation": "1.1|2.0|3.0"
            },
            "require-dev": {
                "symfony/config": "^6.1|^7.0",
                "symfony/expression-language": "^5.4|^6.0|^7.0",
                "symfony/yaml": "^5.4|^6.0|^7.0"
            },
            "type": "library",
            "autoload": {
                "psr-4": {
                    "Symfony\\Component\\DependencyInjection\\": ""
                },
                "exclude-from-classmap": [
                    "/Tests/"
                ]
            },
            "notification-url": "https://packagist.org/downloads/",
            "license": [
                "MIT"
            ],
            "authors": [
                {
                    "name": "Fabien Potencier",
                    "email": "fabien@symfony.com"
                },
                {
                    "name": "Symfony Community",
                    "homepage": "https://symfony.com/contributors"
                }
            ],
            "description": "Allows you to standardize and centralize the way objects are constructed in your application",
            "homepage": "https://symfony.com",
            "support": {
                "source": "https://github.com/symfony/dependency-injection/tree/v6.4.12"
            },
            "funding": [
                {
                    "url": "https://symfony.com/sponsor",
                    "type": "custom"
                },
                {
                    "url": "https://github.com/fabpot",
                    "type": "github"
                },
                {
                    "url": "https://tidelift.com/funding/github/packagist/symfony/symfony",
                    "type": "tidelift"
                }
            ],
            "time": "2024-09-20T08:18:25+00:00"
        },
        {
            "name": "symfony/deprecation-contracts",
            "version": "v3.5.0",
            "source": {
                "type": "git",
                "url": "https://github.com/symfony/deprecation-contracts.git",
                "reference": "0e0d29ce1f20deffb4ab1b016a7257c4f1e789a1"
            },
            "dist": {
                "type": "zip",
                "url": "https://api.github.com/repos/symfony/deprecation-contracts/zipball/0e0d29ce1f20deffb4ab1b016a7257c4f1e789a1",
                "reference": "0e0d29ce1f20deffb4ab1b016a7257c4f1e789a1",
                "shasum": ""
            },
            "require": {
                "php": ">=8.1"
            },
            "type": "library",
            "extra": {
                "branch-alias": {
                    "dev-main": "3.5-dev"
                },
                "thanks": {
                    "name": "symfony/contracts",
                    "url": "https://github.com/symfony/contracts"
                }
            },
            "autoload": {
                "files": [
                    "function.php"
                ]
            },
            "notification-url": "https://packagist.org/downloads/",
            "license": [
                "MIT"
            ],
            "authors": [
                {
                    "name": "Nicolas Grekas",
                    "email": "p@tchwork.com"
                },
                {
                    "name": "Symfony Community",
                    "homepage": "https://symfony.com/contributors"
                }
            ],
            "description": "A generic function and convention to trigger deprecation notices",
            "homepage": "https://symfony.com",
            "support": {
                "source": "https://github.com/symfony/deprecation-contracts/tree/v3.5.0"
            },
            "funding": [
                {
                    "url": "https://symfony.com/sponsor",
                    "type": "custom"
                },
                {
                    "url": "https://github.com/fabpot",
                    "type": "github"
                },
                {
                    "url": "https://tidelift.com/funding/github/packagist/symfony/symfony",
                    "type": "tidelift"
                }
            ],
            "time": "2024-04-18T09:32:20+00:00"
        },
        {
            "name": "symfony/error-handler",
            "version": "v6.4.10",
            "source": {
                "type": "git",
                "url": "https://github.com/symfony/error-handler.git",
                "reference": "231f1b2ee80f72daa1972f7340297d67439224f0"
            },
            "dist": {
                "type": "zip",
                "url": "https://api.github.com/repos/symfony/error-handler/zipball/231f1b2ee80f72daa1972f7340297d67439224f0",
                "reference": "231f1b2ee80f72daa1972f7340297d67439224f0",
                "shasum": ""
            },
            "require": {
                "php": ">=8.1",
                "psr/log": "^1|^2|^3",
                "symfony/var-dumper": "^5.4|^6.0|^7.0"
            },
            "conflict": {
                "symfony/deprecation-contracts": "<2.5",
                "symfony/http-kernel": "<6.4"
            },
            "require-dev": {
                "symfony/deprecation-contracts": "^2.5|^3",
                "symfony/http-kernel": "^6.4|^7.0",
                "symfony/serializer": "^5.4|^6.0|^7.0"
            },
            "bin": [
                "Resources/bin/patch-type-declarations"
            ],
            "type": "library",
            "autoload": {
                "psr-4": {
                    "Symfony\\Component\\ErrorHandler\\": ""
                },
                "exclude-from-classmap": [
                    "/Tests/"
                ]
            },
            "notification-url": "https://packagist.org/downloads/",
            "license": [
                "MIT"
            ],
            "authors": [
                {
                    "name": "Fabien Potencier",
                    "email": "fabien@symfony.com"
                },
                {
                    "name": "Symfony Community",
                    "homepage": "https://symfony.com/contributors"
                }
            ],
            "description": "Provides tools to manage errors and ease debugging PHP code",
            "homepage": "https://symfony.com",
            "support": {
                "source": "https://github.com/symfony/error-handler/tree/v6.4.10"
            },
            "funding": [
                {
                    "url": "https://symfony.com/sponsor",
                    "type": "custom"
                },
                {
                    "url": "https://github.com/fabpot",
                    "type": "github"
                },
                {
                    "url": "https://tidelift.com/funding/github/packagist/symfony/symfony",
                    "type": "tidelift"
                }
            ],
            "time": "2024-07-26T12:30:32+00:00"
        },
        {
            "name": "symfony/event-dispatcher",
            "version": "v6.4.8",
            "source": {
                "type": "git",
                "url": "https://github.com/symfony/event-dispatcher.git",
                "reference": "8d7507f02b06e06815e56bb39aa0128e3806208b"
            },
            "dist": {
                "type": "zip",
                "url": "https://api.github.com/repos/symfony/event-dispatcher/zipball/8d7507f02b06e06815e56bb39aa0128e3806208b",
                "reference": "8d7507f02b06e06815e56bb39aa0128e3806208b",
                "shasum": ""
            },
            "require": {
                "php": ">=8.1",
                "symfony/event-dispatcher-contracts": "^2.5|^3"
            },
            "conflict": {
                "symfony/dependency-injection": "<5.4",
                "symfony/service-contracts": "<2.5"
            },
            "provide": {
                "psr/event-dispatcher-implementation": "1.0",
                "symfony/event-dispatcher-implementation": "2.0|3.0"
            },
            "require-dev": {
                "psr/log": "^1|^2|^3",
                "symfony/config": "^5.4|^6.0|^7.0",
                "symfony/dependency-injection": "^5.4|^6.0|^7.0",
                "symfony/error-handler": "^5.4|^6.0|^7.0",
                "symfony/expression-language": "^5.4|^6.0|^7.0",
                "symfony/http-foundation": "^5.4|^6.0|^7.0",
                "symfony/service-contracts": "^2.5|^3",
                "symfony/stopwatch": "^5.4|^6.0|^7.0"
            },
            "type": "library",
            "autoload": {
                "psr-4": {
                    "Symfony\\Component\\EventDispatcher\\": ""
                },
                "exclude-from-classmap": [
                    "/Tests/"
                ]
            },
            "notification-url": "https://packagist.org/downloads/",
            "license": [
                "MIT"
            ],
            "authors": [
                {
                    "name": "Fabien Potencier",
                    "email": "fabien@symfony.com"
                },
                {
                    "name": "Symfony Community",
                    "homepage": "https://symfony.com/contributors"
                }
            ],
            "description": "Provides tools that allow your application components to communicate with each other by dispatching events and listening to them",
            "homepage": "https://symfony.com",
            "support": {
                "source": "https://github.com/symfony/event-dispatcher/tree/v6.4.8"
            },
            "funding": [
                {
                    "url": "https://symfony.com/sponsor",
                    "type": "custom"
                },
                {
                    "url": "https://github.com/fabpot",
                    "type": "github"
                },
                {
                    "url": "https://tidelift.com/funding/github/packagist/symfony/symfony",
                    "type": "tidelift"
                }
            ],
            "time": "2024-05-31T14:49:08+00:00"
        },
        {
            "name": "symfony/event-dispatcher-contracts",
            "version": "v3.5.0",
            "source": {
                "type": "git",
                "url": "https://github.com/symfony/event-dispatcher-contracts.git",
                "reference": "8f93aec25d41b72493c6ddff14e916177c9efc50"
            },
            "dist": {
                "type": "zip",
                "url": "https://api.github.com/repos/symfony/event-dispatcher-contracts/zipball/8f93aec25d41b72493c6ddff14e916177c9efc50",
                "reference": "8f93aec25d41b72493c6ddff14e916177c9efc50",
                "shasum": ""
            },
            "require": {
                "php": ">=8.1",
                "psr/event-dispatcher": "^1"
            },
            "type": "library",
            "extra": {
                "branch-alias": {
                    "dev-main": "3.5-dev"
                },
                "thanks": {
                    "name": "symfony/contracts",
                    "url": "https://github.com/symfony/contracts"
                }
            },
            "autoload": {
                "psr-4": {
                    "Symfony\\Contracts\\EventDispatcher\\": ""
                }
            },
            "notification-url": "https://packagist.org/downloads/",
            "license": [
                "MIT"
            ],
            "authors": [
                {
                    "name": "Nicolas Grekas",
                    "email": "p@tchwork.com"
                },
                {
                    "name": "Symfony Community",
                    "homepage": "https://symfony.com/contributors"
                }
            ],
            "description": "Generic abstractions related to dispatching event",
            "homepage": "https://symfony.com",
            "keywords": [
                "abstractions",
                "contracts",
                "decoupling",
                "interfaces",
                "interoperability",
                "standards"
            ],
            "support": {
                "source": "https://github.com/symfony/event-dispatcher-contracts/tree/v3.5.0"
            },
            "funding": [
                {
                    "url": "https://symfony.com/sponsor",
                    "type": "custom"
                },
                {
                    "url": "https://github.com/fabpot",
                    "type": "github"
                },
                {
                    "url": "https://tidelift.com/funding/github/packagist/symfony/symfony",
                    "type": "tidelift"
                }
            ],
            "time": "2024-04-18T09:32:20+00:00"
        },
        {
            "name": "symfony/filesystem",
            "version": "v6.4.12",
            "source": {
                "type": "git",
                "url": "https://github.com/symfony/filesystem.git",
                "reference": "f810e3cbdf7fdc35983968523d09f349fa9ada12"
            },
            "dist": {
                "type": "zip",
                "url": "https://api.github.com/repos/symfony/filesystem/zipball/f810e3cbdf7fdc35983968523d09f349fa9ada12",
                "reference": "f810e3cbdf7fdc35983968523d09f349fa9ada12",
                "shasum": ""
            },
            "require": {
                "php": ">=8.1",
                "symfony/polyfill-ctype": "~1.8",
                "symfony/polyfill-mbstring": "~1.8"
            },
            "require-dev": {
                "symfony/process": "^5.4|^6.4|^7.0"
            },
            "type": "library",
            "autoload": {
                "psr-4": {
                    "Symfony\\Component\\Filesystem\\": ""
                },
                "exclude-from-classmap": [
                    "/Tests/"
                ]
            },
            "notification-url": "https://packagist.org/downloads/",
            "license": [
                "MIT"
            ],
            "authors": [
                {
                    "name": "Fabien Potencier",
                    "email": "fabien@symfony.com"
                },
                {
                    "name": "Symfony Community",
                    "homepage": "https://symfony.com/contributors"
                }
            ],
            "description": "Provides basic utilities for the filesystem",
            "homepage": "https://symfony.com",
            "support": {
                "source": "https://github.com/symfony/filesystem/tree/v6.4.12"
            },
            "funding": [
                {
                    "url": "https://symfony.com/sponsor",
                    "type": "custom"
                },
                {
                    "url": "https://github.com/fabpot",
                    "type": "github"
                },
                {
                    "url": "https://tidelift.com/funding/github/packagist/symfony/symfony",
                    "type": "tidelift"
                }
            ],
            "time": "2024-09-16T16:01:33+00:00"
        },
        {
            "name": "symfony/http-client",
            "version": "v6.4.12",
            "source": {
                "type": "git",
                "url": "https://github.com/symfony/http-client.git",
                "reference": "fbebfcce21084d3e91ea987ae5bdd8c71ff0fd56"
            },
            "dist": {
                "type": "zip",
                "url": "https://api.github.com/repos/symfony/http-client/zipball/fbebfcce21084d3e91ea987ae5bdd8c71ff0fd56",
                "reference": "fbebfcce21084d3e91ea987ae5bdd8c71ff0fd56",
                "shasum": ""
            },
            "require": {
                "php": ">=8.1",
                "psr/log": "^1|^2|^3",
                "symfony/deprecation-contracts": "^2.5|^3",
                "symfony/http-client-contracts": "^3.4.1",
                "symfony/service-contracts": "^2.5|^3"
            },
            "conflict": {
                "php-http/discovery": "<1.15",
                "symfony/http-foundation": "<6.3"
            },
            "provide": {
                "php-http/async-client-implementation": "*",
                "php-http/client-implementation": "*",
                "psr/http-client-implementation": "1.0",
                "symfony/http-client-implementation": "3.0"
            },
            "require-dev": {
                "amphp/amp": "^2.5",
                "amphp/http-client": "^4.2.1",
                "amphp/http-tunnel": "^1.0",
                "amphp/socket": "^1.1",
                "guzzlehttp/promises": "^1.4|^2.0",
                "nyholm/psr7": "^1.0",
                "php-http/httplug": "^1.0|^2.0",
                "psr/http-client": "^1.0",
                "symfony/dependency-injection": "^5.4|^6.0|^7.0",
                "symfony/http-kernel": "^5.4|^6.0|^7.0",
                "symfony/messenger": "^5.4|^6.0|^7.0",
                "symfony/process": "^5.4|^6.0|^7.0",
                "symfony/stopwatch": "^5.4|^6.0|^7.0"
            },
            "type": "library",
            "autoload": {
                "psr-4": {
                    "Symfony\\Component\\HttpClient\\": ""
                },
                "exclude-from-classmap": [
                    "/Tests/"
                ]
            },
            "notification-url": "https://packagist.org/downloads/",
            "license": [
                "MIT"
            ],
            "authors": [
                {
                    "name": "Nicolas Grekas",
                    "email": "p@tchwork.com"
                },
                {
                    "name": "Symfony Community",
                    "homepage": "https://symfony.com/contributors"
                }
            ],
            "description": "Provides powerful methods to fetch HTTP resources synchronously or asynchronously",
            "homepage": "https://symfony.com",
            "keywords": [
                "http"
            ],
            "support": {
                "source": "https://github.com/symfony/http-client/tree/v6.4.12"
            },
            "funding": [
                {
                    "url": "https://symfony.com/sponsor",
                    "type": "custom"
                },
                {
                    "url": "https://github.com/fabpot",
                    "type": "github"
                },
                {
                    "url": "https://tidelift.com/funding/github/packagist/symfony/symfony",
                    "type": "tidelift"
                }
            ],
            "time": "2024-09-20T08:21:33+00:00"
        },
        {
            "name": "symfony/http-client-contracts",
            "version": "v3.5.0",
            "source": {
                "type": "git",
                "url": "https://github.com/symfony/http-client-contracts.git",
                "reference": "20414d96f391677bf80078aa55baece78b82647d"
            },
            "dist": {
                "type": "zip",
                "url": "https://api.github.com/repos/symfony/http-client-contracts/zipball/20414d96f391677bf80078aa55baece78b82647d",
                "reference": "20414d96f391677bf80078aa55baece78b82647d",
                "shasum": ""
            },
            "require": {
                "php": ">=8.1"
            },
            "type": "library",
            "extra": {
                "branch-alias": {
                    "dev-main": "3.5-dev"
                },
                "thanks": {
                    "name": "symfony/contracts",
                    "url": "https://github.com/symfony/contracts"
                }
            },
            "autoload": {
                "psr-4": {
                    "Symfony\\Contracts\\HttpClient\\": ""
                },
                "exclude-from-classmap": [
                    "/Test/"
                ]
            },
            "notification-url": "https://packagist.org/downloads/",
            "license": [
                "MIT"
            ],
            "authors": [
                {
                    "name": "Nicolas Grekas",
                    "email": "p@tchwork.com"
                },
                {
                    "name": "Symfony Community",
                    "homepage": "https://symfony.com/contributors"
                }
            ],
            "description": "Generic abstractions related to HTTP clients",
            "homepage": "https://symfony.com",
            "keywords": [
                "abstractions",
                "contracts",
                "decoupling",
                "interfaces",
                "interoperability",
                "standards"
            ],
            "support": {
                "source": "https://github.com/symfony/http-client-contracts/tree/v3.5.0"
            },
            "funding": [
                {
                    "url": "https://symfony.com/sponsor",
                    "type": "custom"
                },
                {
                    "url": "https://github.com/fabpot",
                    "type": "github"
                },
                {
                    "url": "https://tidelift.com/funding/github/packagist/symfony/symfony",
                    "type": "tidelift"
                }
            ],
            "time": "2024-04-18T09:32:20+00:00"
        },
        {
            "name": "symfony/http-foundation",
            "version": "v6.4.12",
            "source": {
                "type": "git",
                "url": "https://github.com/symfony/http-foundation.git",
                "reference": "133ac043875f59c26c55e79cf074562127cce4d2"
            },
            "dist": {
                "type": "zip",
                "url": "https://api.github.com/repos/symfony/http-foundation/zipball/133ac043875f59c26c55e79cf074562127cce4d2",
                "reference": "133ac043875f59c26c55e79cf074562127cce4d2",
                "shasum": ""
            },
            "require": {
                "php": ">=8.1",
                "symfony/deprecation-contracts": "^2.5|^3",
                "symfony/polyfill-mbstring": "~1.1",
                "symfony/polyfill-php83": "^1.27"
            },
            "conflict": {
                "symfony/cache": "<6.3"
            },
            "require-dev": {
                "doctrine/dbal": "^2.13.1|^3|^4",
                "predis/predis": "^1.1|^2.0",
                "symfony/cache": "^6.3|^7.0",
                "symfony/dependency-injection": "^5.4|^6.0|^7.0",
                "symfony/expression-language": "^5.4|^6.0|^7.0",
                "symfony/http-kernel": "^5.4.12|^6.0.12|^6.1.4|^7.0",
                "symfony/mime": "^5.4|^6.0|^7.0",
                "symfony/rate-limiter": "^5.4|^6.0|^7.0"
            },
            "type": "library",
            "autoload": {
                "psr-4": {
                    "Symfony\\Component\\HttpFoundation\\": ""
                },
                "exclude-from-classmap": [
                    "/Tests/"
                ]
            },
            "notification-url": "https://packagist.org/downloads/",
            "license": [
                "MIT"
            ],
            "authors": [
                {
                    "name": "Fabien Potencier",
                    "email": "fabien@symfony.com"
                },
                {
                    "name": "Symfony Community",
                    "homepage": "https://symfony.com/contributors"
                }
            ],
            "description": "Defines an object-oriented layer for the HTTP specification",
            "homepage": "https://symfony.com",
            "support": {
                "source": "https://github.com/symfony/http-foundation/tree/v6.4.12"
            },
            "funding": [
                {
                    "url": "https://symfony.com/sponsor",
                    "type": "custom"
                },
                {
                    "url": "https://github.com/fabpot",
                    "type": "github"
                },
                {
                    "url": "https://tidelift.com/funding/github/packagist/symfony/symfony",
                    "type": "tidelift"
                }
            ],
            "time": "2024-09-20T08:18:25+00:00"
        },
        {
            "name": "symfony/http-kernel",
            "version": "v6.4.12",
            "source": {
                "type": "git",
                "url": "https://github.com/symfony/http-kernel.git",
                "reference": "96df83d51b5f78804f70c093b97310794fd6257b"
            },
            "dist": {
                "type": "zip",
                "url": "https://api.github.com/repos/symfony/http-kernel/zipball/96df83d51b5f78804f70c093b97310794fd6257b",
                "reference": "96df83d51b5f78804f70c093b97310794fd6257b",
                "shasum": ""
            },
            "require": {
                "php": ">=8.1",
                "psr/log": "^1|^2|^3",
                "symfony/deprecation-contracts": "^2.5|^3",
                "symfony/error-handler": "^6.4|^7.0",
                "symfony/event-dispatcher": "^5.4|^6.0|^7.0",
                "symfony/http-foundation": "^6.4|^7.0",
                "symfony/polyfill-ctype": "^1.8"
            },
            "conflict": {
                "symfony/browser-kit": "<5.4",
                "symfony/cache": "<5.4",
                "symfony/config": "<6.1",
                "symfony/console": "<5.4",
                "symfony/dependency-injection": "<6.4",
                "symfony/doctrine-bridge": "<5.4",
                "symfony/form": "<5.4",
                "symfony/http-client": "<5.4",
                "symfony/http-client-contracts": "<2.5",
                "symfony/mailer": "<5.4",
                "symfony/messenger": "<5.4",
                "symfony/translation": "<5.4",
                "symfony/translation-contracts": "<2.5",
                "symfony/twig-bridge": "<5.4",
                "symfony/validator": "<6.4",
                "symfony/var-dumper": "<6.3",
                "twig/twig": "<2.13"
            },
            "provide": {
                "psr/log-implementation": "1.0|2.0|3.0"
            },
            "require-dev": {
                "psr/cache": "^1.0|^2.0|^3.0",
                "symfony/browser-kit": "^5.4|^6.0|^7.0",
                "symfony/clock": "^6.2|^7.0",
                "symfony/config": "^6.1|^7.0",
                "symfony/console": "^5.4|^6.0|^7.0",
                "symfony/css-selector": "^5.4|^6.0|^7.0",
                "symfony/dependency-injection": "^6.4|^7.0",
                "symfony/dom-crawler": "^5.4|^6.0|^7.0",
                "symfony/expression-language": "^5.4|^6.0|^7.0",
                "symfony/finder": "^5.4|^6.0|^7.0",
                "symfony/http-client-contracts": "^2.5|^3",
                "symfony/process": "^5.4|^6.0|^7.0",
                "symfony/property-access": "^5.4.5|^6.0.5|^7.0",
                "symfony/routing": "^5.4|^6.0|^7.0",
                "symfony/serializer": "^6.4.4|^7.0.4",
                "symfony/stopwatch": "^5.4|^6.0|^7.0",
                "symfony/translation": "^5.4|^6.0|^7.0",
                "symfony/translation-contracts": "^2.5|^3",
                "symfony/uid": "^5.4|^6.0|^7.0",
                "symfony/validator": "^6.4|^7.0",
                "symfony/var-dumper": "^5.4|^6.4|^7.0",
                "symfony/var-exporter": "^6.2|^7.0",
                "twig/twig": "^2.13|^3.0.4"
            },
            "type": "library",
            "autoload": {
                "psr-4": {
                    "Symfony\\Component\\HttpKernel\\": ""
                },
                "exclude-from-classmap": [
                    "/Tests/"
                ]
            },
            "notification-url": "https://packagist.org/downloads/",
            "license": [
                "MIT"
            ],
            "authors": [
                {
                    "name": "Fabien Potencier",
                    "email": "fabien@symfony.com"
                },
                {
                    "name": "Symfony Community",
                    "homepage": "https://symfony.com/contributors"
                }
            ],
            "description": "Provides a structured process for converting a Request into a Response",
            "homepage": "https://symfony.com",
            "support": {
                "source": "https://github.com/symfony/http-kernel/tree/v6.4.12"
            },
            "funding": [
                {
                    "url": "https://symfony.com/sponsor",
                    "type": "custom"
                },
                {
                    "url": "https://github.com/fabpot",
                    "type": "github"
                },
                {
                    "url": "https://tidelift.com/funding/github/packagist/symfony/symfony",
                    "type": "tidelift"
                }
            ],
            "time": "2024-09-21T06:02:57+00:00"
        },
        {
            "name": "symfony/polyfill-ctype",
            "version": "v1.31.0",
            "source": {
                "type": "git",
                "url": "https://github.com/symfony/polyfill-ctype.git",
                "reference": "a3cc8b044a6ea513310cbd48ef7333b384945638"
            },
            "dist": {
                "type": "zip",
                "url": "https://api.github.com/repos/symfony/polyfill-ctype/zipball/a3cc8b044a6ea513310cbd48ef7333b384945638",
                "reference": "a3cc8b044a6ea513310cbd48ef7333b384945638",
                "shasum": ""
            },
            "require": {
                "php": ">=7.2"
            },
            "provide": {
                "ext-ctype": "*"
            },
            "suggest": {
                "ext-ctype": "For best performance"
            },
            "type": "library",
            "extra": {
                "thanks": {
                    "name": "symfony/polyfill",
                    "url": "https://github.com/symfony/polyfill"
                }
            },
            "autoload": {
                "files": [
                    "bootstrap.php"
                ],
                "psr-4": {
                    "Symfony\\Polyfill\\Ctype\\": ""
                }
            },
            "notification-url": "https://packagist.org/downloads/",
            "license": [
                "MIT"
            ],
            "authors": [
                {
                    "name": "Gert de Pagter",
                    "email": "BackEndTea@gmail.com"
                },
                {
                    "name": "Symfony Community",
                    "homepage": "https://symfony.com/contributors"
                }
            ],
            "description": "Symfony polyfill for ctype functions",
            "homepage": "https://symfony.com",
            "keywords": [
                "compatibility",
                "ctype",
                "polyfill",
                "portable"
            ],
            "support": {
                "source": "https://github.com/symfony/polyfill-ctype/tree/v1.31.0"
            },
            "funding": [
                {
                    "url": "https://symfony.com/sponsor",
                    "type": "custom"
                },
                {
                    "url": "https://github.com/fabpot",
                    "type": "github"
                },
                {
                    "url": "https://tidelift.com/funding/github/packagist/symfony/symfony",
                    "type": "tidelift"
                }
            ],
            "time": "2024-09-09T11:45:10+00:00"
        },
        {
            "name": "symfony/polyfill-intl-grapheme",
            "version": "v1.31.0",
            "source": {
                "type": "git",
                "url": "https://github.com/symfony/polyfill-intl-grapheme.git",
                "reference": "b9123926e3b7bc2f98c02ad54f6a4b02b91a8abe"
            },
            "dist": {
                "type": "zip",
                "url": "https://api.github.com/repos/symfony/polyfill-intl-grapheme/zipball/b9123926e3b7bc2f98c02ad54f6a4b02b91a8abe",
                "reference": "b9123926e3b7bc2f98c02ad54f6a4b02b91a8abe",
                "shasum": ""
            },
            "require": {
                "php": ">=7.2"
            },
            "suggest": {
                "ext-intl": "For best performance"
            },
            "type": "library",
            "extra": {
                "thanks": {
                    "name": "symfony/polyfill",
                    "url": "https://github.com/symfony/polyfill"
                }
            },
            "autoload": {
                "files": [
                    "bootstrap.php"
                ],
                "psr-4": {
                    "Symfony\\Polyfill\\Intl\\Grapheme\\": ""
                }
            },
            "notification-url": "https://packagist.org/downloads/",
            "license": [
                "MIT"
            ],
            "authors": [
                {
                    "name": "Nicolas Grekas",
                    "email": "p@tchwork.com"
                },
                {
                    "name": "Symfony Community",
                    "homepage": "https://symfony.com/contributors"
                }
            ],
            "description": "Symfony polyfill for intl's grapheme_* functions",
            "homepage": "https://symfony.com",
            "keywords": [
                "compatibility",
                "grapheme",
                "intl",
                "polyfill",
                "portable",
                "shim"
            ],
            "support": {
                "source": "https://github.com/symfony/polyfill-intl-grapheme/tree/v1.31.0"
            },
            "funding": [
                {
                    "url": "https://symfony.com/sponsor",
                    "type": "custom"
                },
                {
                    "url": "https://github.com/fabpot",
                    "type": "github"
                },
                {
                    "url": "https://tidelift.com/funding/github/packagist/symfony/symfony",
                    "type": "tidelift"
                }
            ],
            "time": "2024-09-09T11:45:10+00:00"
        },
        {
            "name": "symfony/polyfill-intl-normalizer",
            "version": "v1.31.0",
            "source": {
                "type": "git",
                "url": "https://github.com/symfony/polyfill-intl-normalizer.git",
                "reference": "3833d7255cc303546435cb650316bff708a1c75c"
            },
            "dist": {
                "type": "zip",
                "url": "https://api.github.com/repos/symfony/polyfill-intl-normalizer/zipball/3833d7255cc303546435cb650316bff708a1c75c",
                "reference": "3833d7255cc303546435cb650316bff708a1c75c",
                "shasum": ""
            },
            "require": {
                "php": ">=7.2"
            },
            "suggest": {
                "ext-intl": "For best performance"
            },
            "type": "library",
            "extra": {
                "thanks": {
                    "name": "symfony/polyfill",
                    "url": "https://github.com/symfony/polyfill"
                }
            },
            "autoload": {
                "files": [
                    "bootstrap.php"
                ],
                "psr-4": {
                    "Symfony\\Polyfill\\Intl\\Normalizer\\": ""
                },
                "classmap": [
                    "Resources/stubs"
                ]
            },
            "notification-url": "https://packagist.org/downloads/",
            "license": [
                "MIT"
            ],
            "authors": [
                {
                    "name": "Nicolas Grekas",
                    "email": "p@tchwork.com"
                },
                {
                    "name": "Symfony Community",
                    "homepage": "https://symfony.com/contributors"
                }
            ],
            "description": "Symfony polyfill for intl's Normalizer class and related functions",
            "homepage": "https://symfony.com",
            "keywords": [
                "compatibility",
                "intl",
                "normalizer",
                "polyfill",
                "portable",
                "shim"
            ],
            "support": {
                "source": "https://github.com/symfony/polyfill-intl-normalizer/tree/v1.31.0"
            },
            "funding": [
                {
                    "url": "https://symfony.com/sponsor",
                    "type": "custom"
                },
                {
                    "url": "https://github.com/fabpot",
                    "type": "github"
                },
                {
                    "url": "https://tidelift.com/funding/github/packagist/symfony/symfony",
                    "type": "tidelift"
                }
            ],
            "time": "2024-09-09T11:45:10+00:00"
        },
        {
            "name": "symfony/polyfill-mbstring",
            "version": "v1.31.0",
            "source": {
                "type": "git",
                "url": "https://github.com/symfony/polyfill-mbstring.git",
                "reference": "85181ba99b2345b0ef10ce42ecac37612d9fd341"
            },
            "dist": {
                "type": "zip",
                "url": "https://api.github.com/repos/symfony/polyfill-mbstring/zipball/85181ba99b2345b0ef10ce42ecac37612d9fd341",
                "reference": "85181ba99b2345b0ef10ce42ecac37612d9fd341",
                "shasum": ""
            },
            "require": {
                "php": ">=7.2"
            },
            "provide": {
                "ext-mbstring": "*"
            },
            "suggest": {
                "ext-mbstring": "For best performance"
            },
            "type": "library",
            "extra": {
                "thanks": {
                    "name": "symfony/polyfill",
                    "url": "https://github.com/symfony/polyfill"
                }
            },
            "autoload": {
                "files": [
                    "bootstrap.php"
                ],
                "psr-4": {
                    "Symfony\\Polyfill\\Mbstring\\": ""
                }
            },
            "notification-url": "https://packagist.org/downloads/",
            "license": [
                "MIT"
            ],
            "authors": [
                {
                    "name": "Nicolas Grekas",
                    "email": "p@tchwork.com"
                },
                {
                    "name": "Symfony Community",
                    "homepage": "https://symfony.com/contributors"
                }
            ],
            "description": "Symfony polyfill for the Mbstring extension",
            "homepage": "https://symfony.com",
            "keywords": [
                "compatibility",
                "mbstring",
                "polyfill",
                "portable",
                "shim"
            ],
            "support": {
                "source": "https://github.com/symfony/polyfill-mbstring/tree/v1.31.0"
            },
            "funding": [
                {
                    "url": "https://symfony.com/sponsor",
                    "type": "custom"
                },
                {
                    "url": "https://github.com/fabpot",
                    "type": "github"
                },
                {
                    "url": "https://tidelift.com/funding/github/packagist/symfony/symfony",
                    "type": "tidelift"
                }
            ],
            "time": "2024-09-09T11:45:10+00:00"
        },
        {
            "name": "symfony/polyfill-php80",
            "version": "v1.30.0",
            "source": {
                "type": "git",
                "url": "https://github.com/symfony/polyfill-php80.git",
                "reference": "77fa7995ac1b21ab60769b7323d600a991a90433"
            },
            "dist": {
                "type": "zip",
                "url": "https://api.github.com/repos/symfony/polyfill-php80/zipball/77fa7995ac1b21ab60769b7323d600a991a90433",
                "reference": "77fa7995ac1b21ab60769b7323d600a991a90433",
                "shasum": ""
            },
            "require": {
                "php": ">=7.1"
            },
            "type": "library",
            "extra": {
                "thanks": {
                    "name": "symfony/polyfill",
                    "url": "https://github.com/symfony/polyfill"
                }
            },
            "autoload": {
                "files": [
                    "bootstrap.php"
                ],
                "psr-4": {
                    "Symfony\\Polyfill\\Php80\\": ""
                },
                "classmap": [
                    "Resources/stubs"
                ]
            },
            "notification-url": "https://packagist.org/downloads/",
            "license": [
                "MIT"
            ],
            "authors": [
                {
                    "name": "Ion Bazan",
                    "email": "ion.bazan@gmail.com"
                },
                {
                    "name": "Nicolas Grekas",
                    "email": "p@tchwork.com"
                },
                {
                    "name": "Symfony Community",
                    "homepage": "https://symfony.com/contributors"
                }
            ],
            "description": "Symfony polyfill backporting some PHP 8.0+ features to lower PHP versions",
            "homepage": "https://symfony.com",
            "keywords": [
                "compatibility",
                "polyfill",
                "portable",
                "shim"
            ],
            "support": {
                "source": "https://github.com/symfony/polyfill-php80/tree/v1.30.0"
            },
            "funding": [
                {
                    "url": "https://symfony.com/sponsor",
                    "type": "custom"
                },
                {
                    "url": "https://github.com/fabpot",
                    "type": "github"
                },
                {
                    "url": "https://tidelift.com/funding/github/packagist/symfony/symfony",
                    "type": "tidelift"
                }
            ],
            "time": "2024-05-31T15:07:36+00:00"
        },
        {
            "name": "symfony/polyfill-php81",
            "version": "v1.30.0",
            "source": {
                "type": "git",
                "url": "https://github.com/symfony/polyfill-php81.git",
                "reference": "3fb075789fb91f9ad9af537c4012d523085bd5af"
            },
            "dist": {
                "type": "zip",
                "url": "https://api.github.com/repos/symfony/polyfill-php81/zipball/3fb075789fb91f9ad9af537c4012d523085bd5af",
                "reference": "3fb075789fb91f9ad9af537c4012d523085bd5af",
                "shasum": ""
            },
            "require": {
                "php": ">=7.1"
            },
            "type": "library",
            "extra": {
                "thanks": {
                    "name": "symfony/polyfill",
                    "url": "https://github.com/symfony/polyfill"
                }
            },
            "autoload": {
                "files": [
                    "bootstrap.php"
                ],
                "psr-4": {
                    "Symfony\\Polyfill\\Php81\\": ""
                },
                "classmap": [
                    "Resources/stubs"
                ]
            },
            "notification-url": "https://packagist.org/downloads/",
            "license": [
                "MIT"
            ],
            "authors": [
                {
                    "name": "Nicolas Grekas",
                    "email": "p@tchwork.com"
                },
                {
                    "name": "Symfony Community",
                    "homepage": "https://symfony.com/contributors"
                }
            ],
            "description": "Symfony polyfill backporting some PHP 8.1+ features to lower PHP versions",
            "homepage": "https://symfony.com",
            "keywords": [
                "compatibility",
                "polyfill",
                "portable",
                "shim"
            ],
            "support": {
                "source": "https://github.com/symfony/polyfill-php81/tree/v1.30.0"
            },
            "funding": [
                {
                    "url": "https://symfony.com/sponsor",
                    "type": "custom"
                },
                {
                    "url": "https://github.com/fabpot",
                    "type": "github"
                },
                {
                    "url": "https://tidelift.com/funding/github/packagist/symfony/symfony",
                    "type": "tidelift"
                }
            ],
            "time": "2024-06-19T12:30:46+00:00"
        },
        {
            "name": "symfony/polyfill-php82",
            "version": "v1.30.0",
            "source": {
                "type": "git",
                "url": "https://github.com/symfony/polyfill-php82.git",
                "reference": "77ff49780f56906788a88974867ed68bc49fae5b"
            },
            "dist": {
                "type": "zip",
                "url": "https://api.github.com/repos/symfony/polyfill-php82/zipball/77ff49780f56906788a88974867ed68bc49fae5b",
                "reference": "77ff49780f56906788a88974867ed68bc49fae5b",
                "shasum": ""
            },
            "require": {
                "php": ">=7.1"
            },
            "type": "library",
            "extra": {
                "thanks": {
                    "name": "symfony/polyfill",
                    "url": "https://github.com/symfony/polyfill"
                }
            },
            "autoload": {
                "files": [
                    "bootstrap.php"
                ],
                "psr-4": {
                    "Symfony\\Polyfill\\Php82\\": ""
                },
                "classmap": [
                    "Resources/stubs"
                ]
            },
            "notification-url": "https://packagist.org/downloads/",
            "license": [
                "MIT"
            ],
            "authors": [
                {
                    "name": "Nicolas Grekas",
                    "email": "p@tchwork.com"
                },
                {
                    "name": "Symfony Community",
                    "homepage": "https://symfony.com/contributors"
                }
            ],
            "description": "Symfony polyfill backporting some PHP 8.2+ features to lower PHP versions",
            "homepage": "https://symfony.com",
            "keywords": [
                "compatibility",
                "polyfill",
                "portable",
                "shim"
            ],
            "support": {
                "source": "https://github.com/symfony/polyfill-php82/tree/v1.30.0"
            },
            "funding": [
                {
                    "url": "https://symfony.com/sponsor",
                    "type": "custom"
                },
                {
                    "url": "https://github.com/fabpot",
                    "type": "github"
                },
                {
                    "url": "https://tidelift.com/funding/github/packagist/symfony/symfony",
                    "type": "tidelift"
                }
            ],
            "time": "2024-06-19T12:30:46+00:00"
        },
        {
            "name": "symfony/polyfill-php83",
            "version": "v1.31.0",
            "source": {
                "type": "git",
                "url": "https://github.com/symfony/polyfill-php83.git",
                "reference": "2fb86d65e2d424369ad2905e83b236a8805ba491"
            },
            "dist": {
                "type": "zip",
                "url": "https://api.github.com/repos/symfony/polyfill-php83/zipball/2fb86d65e2d424369ad2905e83b236a8805ba491",
                "reference": "2fb86d65e2d424369ad2905e83b236a8805ba491",
                "shasum": ""
            },
            "require": {
                "php": ">=7.2"
            },
            "type": "library",
            "extra": {
                "thanks": {
                    "name": "symfony/polyfill",
                    "url": "https://github.com/symfony/polyfill"
                }
            },
            "autoload": {
                "files": [
                    "bootstrap.php"
                ],
                "psr-4": {
                    "Symfony\\Polyfill\\Php83\\": ""
                },
                "classmap": [
                    "Resources/stubs"
                ]
            },
            "notification-url": "https://packagist.org/downloads/",
            "license": [
                "MIT"
            ],
            "authors": [
                {
                    "name": "Nicolas Grekas",
                    "email": "p@tchwork.com"
                },
                {
                    "name": "Symfony Community",
                    "homepage": "https://symfony.com/contributors"
                }
            ],
            "description": "Symfony polyfill backporting some PHP 8.3+ features to lower PHP versions",
            "homepage": "https://symfony.com",
            "keywords": [
                "compatibility",
                "polyfill",
                "portable",
                "shim"
            ],
            "support": {
                "source": "https://github.com/symfony/polyfill-php83/tree/v1.31.0"
            },
            "funding": [
                {
                    "url": "https://symfony.com/sponsor",
                    "type": "custom"
                },
                {
                    "url": "https://github.com/fabpot",
                    "type": "github"
                },
                {
                    "url": "https://tidelift.com/funding/github/packagist/symfony/symfony",
                    "type": "tidelift"
                }
            ],
            "time": "2024-09-09T11:45:10+00:00"
        },
        {
            "name": "symfony/polyfill-uuid",
            "version": "v1.30.0",
            "source": {
                "type": "git",
                "url": "https://github.com/symfony/polyfill-uuid.git",
                "reference": "2ba1f33797470debcda07fe9dce20a0003df18e9"
            },
            "dist": {
                "type": "zip",
                "url": "https://api.github.com/repos/symfony/polyfill-uuid/zipball/2ba1f33797470debcda07fe9dce20a0003df18e9",
                "reference": "2ba1f33797470debcda07fe9dce20a0003df18e9",
                "shasum": ""
            },
            "require": {
                "php": ">=7.1"
            },
            "provide": {
                "ext-uuid": "*"
            },
            "suggest": {
                "ext-uuid": "For best performance"
            },
            "type": "library",
            "extra": {
                "thanks": {
                    "name": "symfony/polyfill",
                    "url": "https://github.com/symfony/polyfill"
                }
            },
            "autoload": {
                "files": [
                    "bootstrap.php"
                ],
                "psr-4": {
                    "Symfony\\Polyfill\\Uuid\\": ""
                }
            },
            "notification-url": "https://packagist.org/downloads/",
            "license": [
                "MIT"
            ],
            "authors": [
                {
                    "name": "Grégoire Pineau",
                    "email": "lyrixx@lyrixx.info"
                },
                {
                    "name": "Symfony Community",
                    "homepage": "https://symfony.com/contributors"
                }
            ],
            "description": "Symfony polyfill for uuid functions",
            "homepage": "https://symfony.com",
            "keywords": [
                "compatibility",
                "polyfill",
                "portable",
                "uuid"
            ],
            "support": {
                "source": "https://github.com/symfony/polyfill-uuid/tree/v1.30.0"
            },
            "funding": [
                {
                    "url": "https://symfony.com/sponsor",
                    "type": "custom"
                },
                {
                    "url": "https://github.com/fabpot",
                    "type": "github"
                },
                {
                    "url": "https://tidelift.com/funding/github/packagist/symfony/symfony",
                    "type": "tidelift"
                }
            ],
            "time": "2024-05-31T15:07:36+00:00"
        },
        {
            "name": "symfony/service-contracts",
            "version": "v3.5.0",
            "source": {
                "type": "git",
                "url": "https://github.com/symfony/service-contracts.git",
                "reference": "bd1d9e59a81d8fa4acdcea3f617c581f7475a80f"
            },
            "dist": {
                "type": "zip",
                "url": "https://api.github.com/repos/symfony/service-contracts/zipball/bd1d9e59a81d8fa4acdcea3f617c581f7475a80f",
                "reference": "bd1d9e59a81d8fa4acdcea3f617c581f7475a80f",
                "shasum": ""
            },
            "require": {
                "php": ">=8.1",
                "psr/container": "^1.1|^2.0",
                "symfony/deprecation-contracts": "^2.5|^3"
            },
            "conflict": {
                "ext-psr": "<1.1|>=2"
            },
            "type": "library",
            "extra": {
                "branch-alias": {
                    "dev-main": "3.5-dev"
                },
                "thanks": {
                    "name": "symfony/contracts",
                    "url": "https://github.com/symfony/contracts"
                }
            },
            "autoload": {
                "psr-4": {
                    "Symfony\\Contracts\\Service\\": ""
                },
                "exclude-from-classmap": [
                    "/Test/"
                ]
            },
            "notification-url": "https://packagist.org/downloads/",
            "license": [
                "MIT"
            ],
            "authors": [
                {
                    "name": "Nicolas Grekas",
                    "email": "p@tchwork.com"
                },
                {
                    "name": "Symfony Community",
                    "homepage": "https://symfony.com/contributors"
                }
            ],
            "description": "Generic abstractions related to writing services",
            "homepage": "https://symfony.com",
            "keywords": [
                "abstractions",
                "contracts",
                "decoupling",
                "interfaces",
                "interoperability",
                "standards"
            ],
            "support": {
                "source": "https://github.com/symfony/service-contracts/tree/v3.5.0"
            },
            "funding": [
                {
                    "url": "https://symfony.com/sponsor",
                    "type": "custom"
                },
                {
                    "url": "https://github.com/fabpot",
                    "type": "github"
                },
                {
                    "url": "https://tidelift.com/funding/github/packagist/symfony/symfony",
                    "type": "tidelift"
                }
            ],
            "time": "2024-04-18T09:32:20+00:00"
        },
        {
            "name": "symfony/string",
            "version": "v6.4.12",
            "source": {
                "type": "git",
                "url": "https://github.com/symfony/string.git",
                "reference": "f8a1ccebd0997e16112dfecfd74220b78e5b284b"
            },
            "dist": {
                "type": "zip",
                "url": "https://api.github.com/repos/symfony/string/zipball/f8a1ccebd0997e16112dfecfd74220b78e5b284b",
                "reference": "f8a1ccebd0997e16112dfecfd74220b78e5b284b",
                "shasum": ""
            },
            "require": {
                "php": ">=8.1",
                "symfony/polyfill-ctype": "~1.8",
                "symfony/polyfill-intl-grapheme": "~1.0",
                "symfony/polyfill-intl-normalizer": "~1.0",
                "symfony/polyfill-mbstring": "~1.0"
            },
            "conflict": {
                "symfony/translation-contracts": "<2.5"
            },
            "require-dev": {
                "symfony/error-handler": "^5.4|^6.0|^7.0",
                "symfony/http-client": "^5.4|^6.0|^7.0",
                "symfony/intl": "^6.2|^7.0",
                "symfony/translation-contracts": "^2.5|^3.0",
                "symfony/var-exporter": "^5.4|^6.0|^7.0"
            },
            "type": "library",
            "autoload": {
                "files": [
                    "Resources/functions.php"
                ],
                "psr-4": {
                    "Symfony\\Component\\String\\": ""
                },
                "exclude-from-classmap": [
                    "/Tests/"
                ]
            },
            "notification-url": "https://packagist.org/downloads/",
            "license": [
                "MIT"
            ],
            "authors": [
                {
                    "name": "Nicolas Grekas",
                    "email": "p@tchwork.com"
                },
                {
                    "name": "Symfony Community",
                    "homepage": "https://symfony.com/contributors"
                }
            ],
            "description": "Provides an object-oriented API to strings and deals with bytes, UTF-8 code points and grapheme clusters in a unified way",
            "homepage": "https://symfony.com",
            "keywords": [
                "grapheme",
                "i18n",
                "string",
                "unicode",
                "utf-8",
                "utf8"
            ],
            "support": {
                "source": "https://github.com/symfony/string/tree/v6.4.12"
            },
            "funding": [
                {
                    "url": "https://symfony.com/sponsor",
                    "type": "custom"
                },
                {
                    "url": "https://github.com/fabpot",
                    "type": "github"
                },
                {
                    "url": "https://tidelift.com/funding/github/packagist/symfony/symfony",
                    "type": "tidelift"
                }
            ],
            "time": "2024-09-20T08:15:52+00:00"
        },
        {
            "name": "symfony/uid",
            "version": "v6.4.8",
            "source": {
                "type": "git",
                "url": "https://github.com/symfony/uid.git",
                "reference": "35904eca37a84bb764c560cbfcac9f0ac2bcdbdf"
            },
            "dist": {
                "type": "zip",
                "url": "https://api.github.com/repos/symfony/uid/zipball/35904eca37a84bb764c560cbfcac9f0ac2bcdbdf",
                "reference": "35904eca37a84bb764c560cbfcac9f0ac2bcdbdf",
                "shasum": ""
            },
            "require": {
                "php": ">=8.1",
                "symfony/polyfill-uuid": "^1.15"
            },
            "require-dev": {
                "symfony/console": "^5.4|^6.0|^7.0"
            },
            "type": "library",
            "autoload": {
                "psr-4": {
                    "Symfony\\Component\\Uid\\": ""
                },
                "exclude-from-classmap": [
                    "/Tests/"
                ]
            },
            "notification-url": "https://packagist.org/downloads/",
            "license": [
                "MIT"
            ],
            "authors": [
                {
                    "name": "Grégoire Pineau",
                    "email": "lyrixx@lyrixx.info"
                },
                {
                    "name": "Nicolas Grekas",
                    "email": "p@tchwork.com"
                },
                {
                    "name": "Symfony Community",
                    "homepage": "https://symfony.com/contributors"
                }
            ],
            "description": "Provides an object-oriented API to generate and represent UIDs",
            "homepage": "https://symfony.com",
            "keywords": [
                "UID",
                "ulid",
                "uuid"
            ],
            "support": {
                "source": "https://github.com/symfony/uid/tree/v6.4.8"
            },
            "funding": [
                {
                    "url": "https://symfony.com/sponsor",
                    "type": "custom"
                },
                {
                    "url": "https://github.com/fabpot",
                    "type": "github"
                },
                {
                    "url": "https://tidelift.com/funding/github/packagist/symfony/symfony",
                    "type": "tidelift"
                }
            ],
            "time": "2024-05-31T14:49:08+00:00"
        },
        {
            "name": "symfony/var-dumper",
            "version": "v6.4.11",
            "source": {
                "type": "git",
                "url": "https://github.com/symfony/var-dumper.git",
                "reference": "ee14c8254a480913268b1e3b1cba8045ed122694"
            },
            "dist": {
                "type": "zip",
                "url": "https://api.github.com/repos/symfony/var-dumper/zipball/ee14c8254a480913268b1e3b1cba8045ed122694",
                "reference": "ee14c8254a480913268b1e3b1cba8045ed122694",
                "shasum": ""
            },
            "require": {
                "php": ">=8.1",
                "symfony/deprecation-contracts": "^2.5|^3",
                "symfony/polyfill-mbstring": "~1.0"
            },
            "conflict": {
                "symfony/console": "<5.4"
            },
            "require-dev": {
                "ext-iconv": "*",
                "symfony/console": "^5.4|^6.0|^7.0",
                "symfony/error-handler": "^6.3|^7.0",
                "symfony/http-kernel": "^5.4|^6.0|^7.0",
                "symfony/process": "^5.4|^6.0|^7.0",
                "symfony/uid": "^5.4|^6.0|^7.0",
                "twig/twig": "^2.13|^3.0.4"
            },
            "bin": [
                "Resources/bin/var-dump-server"
            ],
            "type": "library",
            "autoload": {
                "files": [
                    "Resources/functions/dump.php"
                ],
                "psr-4": {
                    "Symfony\\Component\\VarDumper\\": ""
                },
                "exclude-from-classmap": [
                    "/Tests/"
                ]
            },
            "notification-url": "https://packagist.org/downloads/",
            "license": [
                "MIT"
            ],
            "authors": [
                {
                    "name": "Nicolas Grekas",
                    "email": "p@tchwork.com"
                },
                {
                    "name": "Symfony Community",
                    "homepage": "https://symfony.com/contributors"
                }
            ],
            "description": "Provides mechanisms for walking through any arbitrary PHP variable",
            "homepage": "https://symfony.com",
            "keywords": [
                "debug",
                "dump"
            ],
            "support": {
                "source": "https://github.com/symfony/var-dumper/tree/v6.4.11"
            },
            "funding": [
                {
                    "url": "https://symfony.com/sponsor",
                    "type": "custom"
                },
                {
                    "url": "https://github.com/fabpot",
                    "type": "github"
                },
                {
                    "url": "https://tidelift.com/funding/github/packagist/symfony/symfony",
                    "type": "tidelift"
                }
            ],
            "time": "2024-08-30T16:03:21+00:00"
        },
        {
            "name": "symfony/var-exporter",
            "version": "v6.4.9",
            "source": {
                "type": "git",
                "url": "https://github.com/symfony/var-exporter.git",
                "reference": "f9a060622e0d93777b7f8687ec4860191e16802e"
            },
            "dist": {
                "type": "zip",
                "url": "https://api.github.com/repos/symfony/var-exporter/zipball/f9a060622e0d93777b7f8687ec4860191e16802e",
                "reference": "f9a060622e0d93777b7f8687ec4860191e16802e",
                "shasum": ""
            },
            "require": {
                "php": ">=8.1",
                "symfony/deprecation-contracts": "^2.5|^3"
            },
            "require-dev": {
                "symfony/property-access": "^6.4|^7.0",
                "symfony/serializer": "^6.4|^7.0",
                "symfony/var-dumper": "^5.4|^6.0|^7.0"
            },
            "type": "library",
            "autoload": {
                "psr-4": {
                    "Symfony\\Component\\VarExporter\\": ""
                },
                "exclude-from-classmap": [
                    "/Tests/"
                ]
            },
            "notification-url": "https://packagist.org/downloads/",
            "license": [
                "MIT"
            ],
            "authors": [
                {
                    "name": "Nicolas Grekas",
                    "email": "p@tchwork.com"
                },
                {
                    "name": "Symfony Community",
                    "homepage": "https://symfony.com/contributors"
                }
            ],
            "description": "Allows exporting any serializable PHP data structure to plain PHP code",
            "homepage": "https://symfony.com",
            "keywords": [
                "clone",
                "construct",
                "export",
                "hydrate",
                "instantiate",
                "lazy-loading",
                "proxy",
                "serialize"
            ],
            "support": {
                "source": "https://github.com/symfony/var-exporter/tree/v6.4.9"
            },
            "funding": [
                {
                    "url": "https://symfony.com/sponsor",
                    "type": "custom"
                },
                {
                    "url": "https://github.com/fabpot",
                    "type": "github"
                },
                {
                    "url": "https://tidelift.com/funding/github/packagist/symfony/symfony",
                    "type": "tidelift"
                }
            ],
            "time": "2024-06-24T15:53:56+00:00"
        },
        {
            "name": "symfony/yaml",
            "version": "v6.4.12",
            "source": {
                "type": "git",
                "url": "https://github.com/symfony/yaml.git",
                "reference": "762ee56b2649659380e0ef4d592d807bc17b7971"
            },
            "dist": {
                "type": "zip",
                "url": "https://api.github.com/repos/symfony/yaml/zipball/762ee56b2649659380e0ef4d592d807bc17b7971",
                "reference": "762ee56b2649659380e0ef4d592d807bc17b7971",
                "shasum": ""
            },
            "require": {
                "php": ">=8.1",
                "symfony/deprecation-contracts": "^2.5|^3",
                "symfony/polyfill-ctype": "^1.8"
            },
            "conflict": {
                "symfony/console": "<5.4"
            },
            "require-dev": {
                "symfony/console": "^5.4|^6.0|^7.0"
            },
            "bin": [
                "Resources/bin/yaml-lint"
            ],
            "type": "library",
            "autoload": {
                "psr-4": {
                    "Symfony\\Component\\Yaml\\": ""
                },
                "exclude-from-classmap": [
                    "/Tests/"
                ]
            },
            "notification-url": "https://packagist.org/downloads/",
            "license": [
                "MIT"
            ],
            "authors": [
                {
                    "name": "Fabien Potencier",
                    "email": "fabien@symfony.com"
                },
                {
                    "name": "Symfony Community",
                    "homepage": "https://symfony.com/contributors"
                }
            ],
            "description": "Loads and dumps YAML files",
            "homepage": "https://symfony.com",
            "support": {
                "source": "https://github.com/symfony/yaml/tree/v6.4.12"
            },
            "funding": [
                {
                    "url": "https://symfony.com/sponsor",
                    "type": "custom"
                },
                {
                    "url": "https://github.com/fabpot",
                    "type": "github"
                },
                {
                    "url": "https://tidelift.com/funding/github/packagist/symfony/symfony",
                    "type": "tidelift"
                }
            ],
            "time": "2024-09-17T12:47:12+00:00"
        },
        {
            "name": "twig/twig",
            "version": "v3.14.0",
            "source": {
                "type": "git",
                "url": "https://github.com/twigphp/Twig.git",
                "reference": "126b2c97818dbff0cdf3fbfc881aedb3d40aae72"
            },
            "dist": {
                "type": "zip",
                "url": "https://api.github.com/repos/twigphp/Twig/zipball/126b2c97818dbff0cdf3fbfc881aedb3d40aae72",
                "reference": "126b2c97818dbff0cdf3fbfc881aedb3d40aae72",
                "shasum": ""
            },
            "require": {
                "php": ">=8.0.2",
                "symfony/deprecation-contracts": "^2.5|^3",
                "symfony/polyfill-ctype": "^1.8",
                "symfony/polyfill-mbstring": "^1.3",
                "symfony/polyfill-php81": "^1.29"
            },
            "require-dev": {
                "psr/container": "^1.0|^2.0",
                "symfony/phpunit-bridge": "^5.4.9|^6.4|^7.0"
            },
            "type": "library",
            "autoload": {
                "files": [
                    "src/Resources/core.php",
                    "src/Resources/debug.php",
                    "src/Resources/escaper.php",
                    "src/Resources/string_loader.php"
                ],
                "psr-4": {
                    "Twig\\": "src/"
                }
            },
            "notification-url": "https://packagist.org/downloads/",
            "license": [
                "BSD-3-Clause"
            ],
            "authors": [
                {
                    "name": "Fabien Potencier",
                    "email": "fabien@symfony.com",
                    "homepage": "http://fabien.potencier.org",
                    "role": "Lead Developer"
                },
                {
                    "name": "Twig Team",
                    "role": "Contributors"
                },
                {
                    "name": "Armin Ronacher",
                    "email": "armin.ronacher@active-4.com",
                    "role": "Project Founder"
                }
            ],
            "description": "Twig, the flexible, fast, and secure template language for PHP",
            "homepage": "https://twig.symfony.com",
            "keywords": [
                "templating"
            ],
            "support": {
                "issues": "https://github.com/twigphp/Twig/issues",
                "source": "https://github.com/twigphp/Twig/tree/v3.14.0"
            },
            "funding": [
                {
                    "url": "https://github.com/fabpot",
                    "type": "github"
                },
                {
                    "url": "https://tidelift.com/funding/github/packagist/twig/twig",
                    "type": "tidelift"
                }
            ],
            "time": "2024-09-09T17:55:12+00:00"
        },
        {
            "name": "web-token/jwt-framework",
            "version": "3.4.6",
            "source": {
                "type": "git",
                "url": "https://github.com/web-token/jwt-framework.git",
                "reference": "1e9f8bf0c3f5c60e65c11e096832dec7a2c70cde"
            },
            "dist": {
                "type": "zip",
                "url": "https://api.github.com/repos/web-token/jwt-framework/zipball/1e9f8bf0c3f5c60e65c11e096832dec7a2c70cde",
                "reference": "1e9f8bf0c3f5c60e65c11e096832dec7a2c70cde",
                "shasum": ""
            },
            "require": {
                "brick/math": "^0.9|^0.10|^0.11|^0.12",
                "ext-json": "*",
                "ext-mbstring": "*",
                "ext-openssl": "*",
                "ext-sodium": "*",
                "paragonie/constant_time_encoding": "^2.6|^3.0",
                "paragonie/sodium_compat": "^1.20|^2.0",
                "php": ">=8.1",
                "psr/cache": "^3.0",
                "psr/clock": "^1.0",
                "psr/event-dispatcher": "^1.0",
                "psr/http-client": "^1.0",
                "psr/http-factory": "^1.0",
                "spomky-labs/aes-key-wrap": "^7.0",
                "spomky-labs/pki-framework": "^1.2.1",
                "symfony/config": "^5.4|^6.0|^7.0",
                "symfony/console": "^5.4|^6.0|^7.0",
                "symfony/dependency-injection": "^5.4|^6.0|^7.0",
                "symfony/event-dispatcher": "^5.4|^6.0|^7.0",
                "symfony/http-client": "^5.4|^6.0|^7.0",
                "symfony/http-kernel": "^5.4|^6.0|^7.0",
                "symfony/polyfill-mbstring": "^1.12"
            },
            "conflict": {
                "spomky-labs/jose": "*"
            },
            "replace": {
                "web-token/encryption-pack": "self.version",
                "web-token/jwt-bundle": "self.version",
                "web-token/jwt-checker": "self.version",
                "web-token/jwt-console": "self.version",
                "web-token/jwt-core": "self.version",
                "web-token/jwt-encryption": "self.version",
                "web-token/jwt-encryption-algorithm-aescbc": "self.version",
                "web-token/jwt-encryption-algorithm-aesgcm": "self.version",
                "web-token/jwt-encryption-algorithm-aesgcmkw": "self.version",
                "web-token/jwt-encryption-algorithm-aeskw": "self.version",
                "web-token/jwt-encryption-algorithm-dir": "self.version",
                "web-token/jwt-encryption-algorithm-ecdh-es": "self.version",
                "web-token/jwt-encryption-algorithm-experimental": "self.version",
                "web-token/jwt-encryption-algorithm-pbes2": "self.version",
                "web-token/jwt-encryption-algorithm-rsa": "self.version",
                "web-token/jwt-experimental": "self.version",
                "web-token/jwt-key-mgmt": "self.version",
                "web-token/jwt-library": "self.version",
                "web-token/jwt-nested-token": "self.version",
                "web-token/jwt-signature": "self.version",
                "web-token/jwt-signature-algorithm-ecdsa": "self.version",
                "web-token/jwt-signature-algorithm-eddsa": "self.version",
                "web-token/jwt-signature-algorithm-experimental": "self.version",
                "web-token/jwt-signature-algorithm-hmac": "self.version",
                "web-token/jwt-signature-algorithm-none": "self.version",
                "web-token/jwt-signature-algorithm-rsa": "self.version",
                "web-token/jwt-signature-pack": "self.version",
                "web-token/jwt-util-ecc": "self.version",
                "web-token/signature-pack": "self.version"
            },
            "require-dev": {
                "bjeavons/zxcvbn-php": "^1.3",
                "ekino/phpstan-banned-code": "^1.0",
                "ext-curl": "*",
                "ext-gmp": "*",
                "infection/infection": "^0.29",
                "matthiasnoback/symfony-config-test": "^5.0",
                "nyholm/psr7": "^1.8",
                "php-http/mock-client": "^1.5",
                "php-parallel-lint/php-parallel-lint": "^1.3",
                "phpbench/phpbench": "^1.2",
                "phpstan/extension-installer": "^1.3",
                "phpstan/phpstan": "^1.8",
                "phpstan/phpstan-deprecation-rules": "^1.0",
                "phpstan/phpstan-phpunit": "^1.1",
                "phpstan/phpstan-strict-rules": "^1.4",
                "phpunit/phpunit": "^10.1|^11.0",
                "qossmic/deptrac": "^2.0",
                "rector/rector": "^1.0",
                "roave/security-advisories": "dev-latest",
                "symfony/browser-kit": "^5.4|^6.0|^7.0",
                "symfony/finder": "^5.4|^6.0|^7.0",
                "symfony/framework-bundle": "^5.4|^6.0|^7.0",
                "symfony/phpunit-bridge": "^5.4|^6.0|^7.0",
                "symfony/serializer": "^5.4|^6.0|^7.0",
                "symfony/var-dumper": "^5.4|^6.0|^7.0",
                "symfony/yaml": "^5.4|^6.0|^7.0",
                "symplify/easy-coding-standard": "^12.0"
            },
            "suggest": {
                "bjeavons/zxcvbn-php": "Adds key quality check for oct keys.",
                "php-http/httplug": "To enable JKU/X5U support.",
                "php-http/httplug-bundle": "To enable JKU/X5U support.",
                "php-http/message-factory": "To enable JKU/X5U support.",
                "spomky-labs/aes-key-wrap": "To enable AES Key Wrap algorithm.",
                "symfony/serializer": "Use the Symfony serializer to serialize/unserialize JWS and JWE tokens.",
                "symfony/var-dumper": "Used to show data on the debug toolbar."
            },
            "type": "symfony-bundle",
            "autoload": {
                "psr-4": {
                    "Jose\\": "src/",
                    "Jose\\Component\\": "src/Library/",
                    "Jose\\Experimental\\": "src/Experimental/",
                    "Jose\\Bundle\\JoseFramework\\": "src/Bundle/"
                }
            },
            "notification-url": "https://packagist.org/downloads/",
            "license": [
                "MIT"
            ],
            "authors": [
                {
                    "name": "Florent Morselli",
                    "homepage": "https://github.com/Spomky"
                },
                {
                    "name": "All contributors",
                    "homepage": "https://github.com/web-token/jwt-bundle/contributors"
                }
            ],
            "description": "JSON Object Signing and Encryption library for PHP and Symfony Bundle.",
            "homepage": "https://github.com/web-token/jwt-framework",
            "keywords": [
                "JOSE",
                "JWE",
                "JWK",
                "JWKSet",
                "JWS",
                "Jot",
                "RFC7515",
                "RFC7516",
                "RFC7517",
                "RFC7518",
                "RFC7519",
                "RFC7520",
                "bundle",
                "jwa",
                "jwt",
                "symfony"
            ],
            "support": {
                "issues": "https://github.com/web-token/jwt-framework/issues",
                "source": "https://github.com/web-token/jwt-framework/tree/3.4.6"
            },
            "funding": [
                {
                    "url": "https://github.com/Spomky",
                    "type": "github"
                },
                {
                    "url": "https://www.patreon.com/FlorentMorselli",
                    "type": "patreon"
                }
            ],
            "time": "2024-07-02T16:35:11+00:00"
        }
    ],
    "packages-dev": [
        {
            "name": "nextcloud/ocp",
            "version": "dev-stable29",
            "source": {
                "type": "git",
                "url": "https://github.com/nextcloud-deps/ocp.git",
                "reference": "53059f1bbcdd624fa1783591da5575faa4284d15"
            },
            "dist": {
                "type": "zip",
                "url": "https://api.github.com/repos/nextcloud-deps/ocp/zipball/53059f1bbcdd624fa1783591da5575faa4284d15",
                "reference": "53059f1bbcdd624fa1783591da5575faa4284d15",
                "shasum": ""
            },
            "require": {
                "php": "~8.0 || ~8.1 || ~8.2 || ~8.3",
                "psr/clock": "^1.0",
                "psr/container": "^2.0.2",
                "psr/event-dispatcher": "^1.0",
                "psr/log": "^1.1.4"
            },
            "type": "library",
            "extra": {
                "branch-alias": {
                    "dev-stable29": "29.0.0-dev"
                }
            },
            "notification-url": "https://packagist.org/downloads/",
            "license": [
                "AGPL-3.0-or-later"
            ],
            "authors": [
                {
                    "name": "Christoph Wurst",
                    "email": "christoph@winzerhof-wurst.at"
                }
            ],
            "description": "Composer package containing Nextcloud's public API (classes, interfaces)",
            "support": {
                "issues": "https://github.com/nextcloud-deps/ocp/issues",
                "source": "https://github.com/nextcloud-deps/ocp/tree/stable29"
            },
            "time": "2024-08-09T00:38:21+00:00"
        },
        {
            "name": "roave/security-advisories",
            "version": "dev-latest",
            "source": {
                "type": "git",
                "url": "https://github.com/Roave/SecurityAdvisories.git",
                "reference": "f8de2a81061775002d96aea80b12f2ab3c5eeb8d"
            },
            "dist": {
                "type": "zip",
                "url": "https://api.github.com/repos/Roave/SecurityAdvisories/zipball/f8de2a81061775002d96aea80b12f2ab3c5eeb8d",
                "reference": "f8de2a81061775002d96aea80b12f2ab3c5eeb8d",
                "shasum": ""
            },
            "conflict": {
                "3f/pygmentize": "<1.2",
                "admidio/admidio": "<4.3.10",
                "adodb/adodb-php": "<=5.20.20|>=5.21,<=5.21.3",
                "aheinze/cockpit": "<2.2",
                "aimeos/ai-admin-graphql": ">=2022.04.1,<2022.10.10|>=2023.04.1,<2023.10.6|>=2024.04.1,<2024.04.6",
                "aimeos/ai-admin-jsonadm": "<2020.10.13|>=2021.04.1,<2021.10.6|>=2022.04.1,<2022.10.3|>=2023.04.1,<2023.10.4|==2024.04.1",
                "aimeos/ai-client-html": ">=2020.04.1,<2020.10.27|>=2021.04.1,<2021.10.22|>=2022.04.1,<2022.10.13|>=2023.04.1,<2023.10.15|>=2024.04.1,<2024.04.7",
                "aimeos/ai-controller-frontend": "<2020.10.15|>=2021.04.1,<2021.10.8|>=2022.04.1,<2022.10.8|>=2023.04.1,<2023.10.9",
                "aimeos/aimeos-core": ">=2022.04.1,<2022.10.17|>=2023.04.1,<2023.10.17|>=2024.04.1,<2024.04.7",
                "aimeos/aimeos-typo3": "<19.10.12|>=20,<20.10.5",
                "airesvsg/acf-to-rest-api": "<=3.1",
                "akaunting/akaunting": "<2.1.13",
                "akeneo/pim-community-dev": "<5.0.119|>=6,<6.0.53",
                "alextselegidis/easyappointments": "<1.5",
                "alterphp/easyadmin-extension-bundle": ">=1.2,<1.2.11|>=1.3,<1.3.1",
                "amazing/media2click": ">=1,<1.3.3",
                "amphp/artax": "<1.0.6|>=2,<2.0.6",
                "amphp/http": "<=1.7.2|>=2,<=2.1",
                "amphp/http-client": ">=4,<4.4",
                "anchorcms/anchor-cms": "<=0.12.7",
                "andreapollastri/cipi": "<=3.1.15",
                "andrewhaine/silverstripe-form-capture": ">=0.2,<=0.2.3|>=1,<1.0.2|>=2,<2.2.5",
                "apache-solr-for-typo3/solr": "<2.8.3",
                "apereo/phpcas": "<1.6",
                "api-platform/core": ">=2.2,<2.2.10|>=2.3,<2.3.6|>=2.6,<2.7.10|>=3,<3.0.12|>=3.1,<3.1.3",
                "appwrite/server-ce": "<=1.2.1",
                "arc/web": "<3",
                "area17/twill": "<1.2.5|>=2,<2.5.3",
                "artesaos/seotools": "<0.17.2",
                "asymmetricrypt/asymmetricrypt": "<9.9.99",
                "athlon1600/php-proxy": "<=5.1",
                "athlon1600/php-proxy-app": "<=3",
                "austintoddj/canvas": "<=3.4.2",
                "auth0/wordpress": "<=4.6",
                "automad/automad": "<2.0.0.0-alpha5",
                "automattic/jetpack": "<9.8",
                "awesome-support/awesome-support": "<=6.0.7",
                "aws/aws-sdk-php": "<3.288.1",
                "azuracast/azuracast": "<0.18.3",
                "backdrop/backdrop": "<1.27.3|>=1.28,<1.28.2",
                "backpack/crud": "<3.4.9",
                "bacula-web/bacula-web": "<8.0.0.0-RC2-dev",
                "badaso/core": "<2.7",
                "bagisto/bagisto": "<2.1",
                "barrelstrength/sprout-base-email": "<1.2.7",
                "barrelstrength/sprout-forms": "<3.9",
                "barryvdh/laravel-translation-manager": "<0.6.2",
                "barzahlen/barzahlen-php": "<2.0.1",
                "baserproject/basercms": "<5.0.9",
                "bassjobsen/bootstrap-3-typeahead": ">4.0.2",
                "bbpress/bbpress": "<2.6.5",
                "bcosca/fatfree": "<3.7.2",
                "bedita/bedita": "<4",
                "bigfork/silverstripe-form-capture": ">=3,<3.1.1",
                "billz/raspap-webgui": "<=3.1.4",
                "bk2k/bootstrap-package": ">=7.1,<7.1.2|>=8,<8.0.8|>=9,<9.0.4|>=9.1,<9.1.3|>=10,<10.0.10|>=11,<11.0.3",
                "blueimp/jquery-file-upload": "==6.4.4",
                "bmarshall511/wordpress_zero_spam": "<5.2.13",
                "bolt/bolt": "<3.7.2",
                "bolt/core": "<=4.2",
                "born05/craft-twofactorauthentication": "<3.3.4",
                "bottelet/flarepoint": "<2.2.1",
                "bref/bref": "<2.1.17",
                "brightlocal/phpwhois": "<=4.2.5",
                "brotkrueml/codehighlight": "<2.7",
                "brotkrueml/schema": "<1.13.1|>=2,<2.5.1",
                "brotkrueml/typo3-matomo-integration": "<1.3.2",
                "buddypress/buddypress": "<7.2.1",
                "bugsnag/bugsnag-laravel": ">=2,<2.0.2",
                "bytefury/crater": "<6.0.2",
                "cachethq/cachet": "<2.5.1",
                "cakephp/cakephp": "<3.10.3|>=4,<4.0.10|>=4.1,<4.1.4|>=4.2,<4.2.12|>=4.3,<4.3.11|>=4.4,<4.4.10",
                "cakephp/database": ">=4.2,<4.2.12|>=4.3,<4.3.11|>=4.4,<4.4.10",
                "cardgate/magento2": "<2.0.33",
                "cardgate/woocommerce": "<=3.1.15",
                "cart2quote/module-quotation": ">=4.1.6,<=4.4.5|>=5,<5.4.4",
                "cart2quote/module-quotation-encoded": ">=4.1.6,<=4.4.5|>=5,<5.4.4",
                "cartalyst/sentry": "<=2.1.6",
                "catfan/medoo": "<1.7.5",
                "causal/oidc": "<2.1",
                "cecil/cecil": "<7.47.1",
                "centreon/centreon": "<22.10.15",
                "cesnet/simplesamlphp-module-proxystatistics": "<3.1",
                "chriskacerguis/codeigniter-restserver": "<=2.7.1",
                "civicrm/civicrm-core": ">=4.2,<4.2.9|>=4.3,<4.3.3",
                "ckeditor/ckeditor": "<4.24",
                "cockpit-hq/cockpit": "<2.7|==2.7",
                "codeception/codeception": "<3.1.3|>=4,<4.1.22",
                "codeigniter/framework": "<3.1.9",
                "codeigniter4/framework": "<4.4.7",
                "codeigniter4/shield": "<1.0.0.0-beta8",
                "codiad/codiad": "<=2.8.4",
                "composer/composer": "<1.10.27|>=2,<2.2.24|>=2.3,<2.7.7",
                "concrete5/concrete5": "<9.3.3",
                "concrete5/core": "<8.5.8|>=9,<9.1",
                "contao-components/mediaelement": ">=2.14.2,<2.21.1",
                "contao/comments-bundle": ">=2,<4.13.40|>=5.0.0.0-RC1-dev,<5.3.4",
                "contao/contao": ">=3,<3.5.37|>=4,<4.4.56|>=4.5,<4.9.40|>=4.10,<4.11.7|>=4.13,<4.13.21|>=5.1,<5.1.4",
                "contao/core": "<3.5.39",
                "contao/core-bundle": "<4.13.40|>=5,<5.3.4",
                "contao/listing-bundle": ">=3,<=3.5.30|>=4,<4.4.8",
                "contao/managed-edition": "<=1.5",
                "corveda/phpsandbox": "<1.3.5",
                "cosenary/instagram": "<=2.3",
                "craftcms/cms": "<4.6.2|>=5.0.0.0-beta1,<=5.2.2",
                "croogo/croogo": "<4",
                "cuyz/valinor": "<0.12",
                "czproject/git-php": "<4.0.3",
                "dapphp/securimage": "<3.6.6",
                "darylldoyle/safe-svg": "<1.9.10",
                "datadog/dd-trace": ">=0.30,<0.30.2",
                "datatables/datatables": "<1.10.10",
                "david-garcia/phpwhois": "<=4.3.1",
                "dbrisinajumi/d2files": "<1",
                "dcat/laravel-admin": "<=2.1.3",
                "derhansen/fe_change_pwd": "<2.0.5|>=3,<3.0.3",
                "derhansen/sf_event_mgt": "<4.3.1|>=5,<5.1.1|>=7,<7.4",
                "desperado/xml-bundle": "<=0.1.7",
                "devgroup/dotplant": "<2020.09.14-dev",
                "directmailteam/direct-mail": "<6.0.3|>=7,<7.0.3|>=8,<9.5.2",
                "doctrine/annotations": "<1.2.7",
                "doctrine/cache": ">=1,<1.3.2|>=1.4,<1.4.2",
                "doctrine/common": "<2.4.3|>=2.5,<2.5.1",
                "doctrine/dbal": ">=2,<2.0.8|>=2.1,<2.1.2|>=3,<3.1.4",
                "doctrine/doctrine-bundle": "<1.5.2",
                "doctrine/doctrine-module": "<0.7.2",
                "doctrine/mongodb-odm": "<1.0.2",
                "doctrine/mongodb-odm-bundle": "<3.0.1",
                "doctrine/orm": ">=1,<1.2.4|>=2,<2.4.8|>=2.5,<2.5.1|>=2.8.3,<2.8.4",
                "dolibarr/dolibarr": "<19.0.2",
                "dompdf/dompdf": "<2.0.4",
                "doublethreedigital/guest-entries": "<3.1.2",
                "drupal/core": ">=6,<6.38|>=7,<7.96|>=8,<10.1.8|>=10.2,<10.2.2",
                "drupal/drupal": ">=5,<5.11|>=6,<6.38|>=7,<7.80|>=8,<8.9.16|>=9,<9.1.12|>=9.2,<9.2.4",
                "duncanmcclean/guest-entries": "<3.1.2",
                "dweeves/magmi": "<=0.7.24",
                "ec-cube/ec-cube": "<2.4.4|>=2.11,<=2.17.1|>=3,<=3.0.18.0-patch4|>=4,<=4.1.2",
                "ecodev/newsletter": "<=4",
                "ectouch/ectouch": "<=2.7.2",
                "egroupware/egroupware": "<23.1.20240624",
                "elefant/cms": "<2.0.7",
                "elgg/elgg": "<3.3.24|>=4,<4.0.5",
                "elijaa/phpmemcacheadmin": "<=1.3",
                "encore/laravel-admin": "<=1.8.19",
                "endroid/qr-code-bundle": "<3.4.2",
                "enhavo/enhavo-app": "<=0.13.1",
                "enshrined/svg-sanitize": "<0.15",
                "erusev/parsedown": "<1.7.2",
                "ether/logs": "<3.0.4",
                "evolutioncms/evolution": "<=3.2.3",
                "exceedone/exment": "<4.4.3|>=5,<5.0.3",
                "exceedone/laravel-admin": "<2.2.3|==3",
                "ezsystems/demobundle": ">=5.4,<5.4.6.1-dev",
                "ezsystems/ez-support-tools": ">=2.2,<2.2.3",
                "ezsystems/ezdemo-ls-extension": ">=5.4,<5.4.2.1-dev",
                "ezsystems/ezfind-ls": ">=5.3,<5.3.6.1-dev|>=5.4,<5.4.11.1-dev|>=2017.12,<2017.12.0.1-dev",
                "ezsystems/ezplatform": "<=1.13.6|>=2,<=2.5.24",
                "ezsystems/ezplatform-admin-ui": ">=1.3,<1.3.5|>=1.4,<1.4.6|>=1.5,<1.5.29|>=2.3,<2.3.26|>=3.3,<3.3.39",
                "ezsystems/ezplatform-admin-ui-assets": ">=4,<4.2.1|>=5,<5.0.1|>=5.1,<5.1.1",
                "ezsystems/ezplatform-graphql": ">=1.0.0.0-RC1-dev,<1.0.13|>=2.0.0.0-beta1,<2.3.12",
                "ezsystems/ezplatform-kernel": "<1.2.5.1-dev|>=1.3,<1.3.35",
                "ezsystems/ezplatform-rest": ">=1.2,<=1.2.2|>=1.3,<1.3.8",
                "ezsystems/ezplatform-richtext": ">=2.3,<2.3.7.1-dev|>=3.3,<3.3.40",
                "ezsystems/ezplatform-solr-search-engine": ">=1.7,<1.7.12|>=2,<2.0.2|>=3.3,<3.3.15",
                "ezsystems/ezplatform-user": ">=1,<1.0.1",
                "ezsystems/ezpublish-kernel": "<6.13.8.2-dev|>=7,<7.5.31",
                "ezsystems/ezpublish-legacy": "<=2017.12.7.3|>=2018.6,<=2019.03.5.1",
                "ezsystems/platform-ui-assets-bundle": ">=4.2,<4.2.3",
                "ezsystems/repository-forms": ">=2.3,<2.3.2.1-dev|>=2.5,<2.5.15",
                "ezyang/htmlpurifier": "<4.1.1",
                "facade/ignition": "<1.16.15|>=2,<2.4.2|>=2.5,<2.5.2",
                "facturascripts/facturascripts": "<=2022.08",
                "fastly/magento2": "<1.2.26",
                "feehi/cms": "<=2.1.1",
                "feehi/feehicms": "<=2.1.1",
                "fenom/fenom": "<=2.12.1",
                "filegator/filegator": "<7.8",
                "filp/whoops": "<2.1.13",
                "fineuploader/php-traditional-server": "<=1.2.2",
                "firebase/php-jwt": "<6",
                "fisharebest/webtrees": "<=2.1.18",
                "fixpunkt/fp-masterquiz": "<2.2.1|>=3,<3.5.2",
                "fixpunkt/fp-newsletter": "<1.1.1|>=2,<2.1.2|>=2.2,<3.2.6",
                "flarum/core": "<1.8.5",
                "flarum/flarum": "<0.1.0.0-beta8",
                "flarum/framework": "<1.8.5",
                "flarum/mentions": "<1.6.3",
                "flarum/sticky": ">=0.1.0.0-beta14,<=0.1.0.0-beta15",
                "flarum/tags": "<=0.1.0.0-beta13",
                "floriangaerber/magnesium": "<0.3.1",
                "fluidtypo3/vhs": "<5.1.1",
                "fof/byobu": ">=0.3.0.0-beta2,<1.1.7",
                "fof/upload": "<1.2.3",
                "foodcoopshop/foodcoopshop": ">=3.2,<3.6.1",
                "fooman/tcpdf": "<6.2.22",
                "forkcms/forkcms": "<5.11.1",
                "fossar/tcpdf-parser": "<6.2.22",
                "francoisjacquet/rosariosis": "<=11.5.1",
                "frappant/frp-form-answers": "<3.1.2|>=4,<4.0.2",
                "friendsofsymfony/oauth2-php": "<1.3",
                "friendsofsymfony/rest-bundle": ">=1.2,<1.2.2",
                "friendsofsymfony/user-bundle": ">=1,<1.3.5",
                "friendsofsymfony1/swiftmailer": ">=4,<5.4.13|>=6,<6.2.5",
                "friendsofsymfony1/symfony1": ">=1.1,<1.5.19",
                "friendsoftypo3/mediace": ">=7.6.2,<7.6.5",
                "friendsoftypo3/openid": ">=4.5,<4.5.31|>=4.7,<4.7.16|>=6,<6.0.11|>=6.1,<6.1.6",
                "froala/wysiwyg-editor": "<3.2.7|>=4.0.1,<=4.1.3",
                "froxlor/froxlor": "<=2.2.0.0-RC3",
                "frozennode/administrator": "<=5.0.12",
                "fuel/core": "<1.8.1",
                "funadmin/funadmin": "<=3.2|>=3.3.2,<=3.3.3",
                "gaoming13/wechat-php-sdk": "<=1.10.2",
                "genix/cms": "<=1.1.11",
                "getformwork/formwork": "<1.13.1|==2.0.0.0-beta1",
                "getgrav/grav": "<1.7.46",
                "getkirby/cms": "<4.1.1",
                "getkirby/kirby": "<=2.5.12",
                "getkirby/panel": "<2.5.14",
                "getkirby/starterkit": "<=3.7.0.2",
                "gilacms/gila": "<=1.15.4",
                "gleez/cms": "<=1.3|==2",
                "globalpayments/php-sdk": "<2",
                "gogentooss/samlbase": "<1.2.7",
                "google/protobuf": "<3.15",
                "gos/web-socket-bundle": "<1.10.4|>=2,<2.6.1|>=3,<3.3",
                "gree/jose": "<2.2.1",
                "gregwar/rst": "<1.0.3",
                "grumpydictator/firefly-iii": "<6.1.17",
                "gugoan/economizzer": "<=0.9.0.0-beta1",
                "guzzlehttp/guzzle": "<6.5.8|>=7,<7.4.5",
                "guzzlehttp/psr7": "<1.9.1|>=2,<2.4.5",
                "haffner/jh_captcha": "<=2.1.3|>=3,<=3.0.2",
                "harvesthq/chosen": "<1.8.7",
                "helloxz/imgurl": "<=2.31",
                "hhxsv5/laravel-s": "<3.7.36",
                "hillelcoren/invoice-ninja": "<5.3.35",
                "himiklab/yii2-jqgrid-widget": "<1.0.8",
                "hjue/justwriting": "<=1",
                "hov/jobfair": "<1.0.13|>=2,<2.0.2",
                "httpsoft/http-message": "<1.0.12",
                "hyn/multi-tenant": ">=5.6,<5.7.2",
                "ibexa/admin-ui": ">=4.2,<4.2.3|>=4.6.0.0-beta1,<4.6.9",
                "ibexa/core": ">=4,<4.0.7|>=4.1,<4.1.4|>=4.2,<4.2.3|>=4.5,<4.5.6|>=4.6,<4.6.2",
                "ibexa/fieldtype-richtext": ">=4.6,<4.6.10",
                "ibexa/graphql": ">=2.5,<2.5.31|>=3.3,<3.3.28|>=4.2,<4.2.3",
                "ibexa/post-install": "<=1.0.4",
                "ibexa/solr": ">=4.5,<4.5.4",
                "ibexa/user": ">=4,<4.4.3",
                "icecoder/icecoder": "<=8.1",
                "idno/known": "<=1.3.1",
                "ilicmiljan/secure-props": ">=1.2,<1.2.2",
                "illuminate/auth": "<5.5.10",
                "illuminate/cookie": ">=4,<=4.0.11|>=4.1,<6.18.31|>=7,<7.22.4",
                "illuminate/database": "<6.20.26|>=7,<7.30.5|>=8,<8.40",
                "illuminate/encryption": ">=4,<=4.0.11|>=4.1,<=4.1.31|>=4.2,<=4.2.22|>=5,<=5.0.35|>=5.1,<=5.1.46|>=5.2,<=5.2.45|>=5.3,<=5.3.31|>=5.4,<=5.4.36|>=5.5,<5.5.40|>=5.6,<5.6.15",
                "illuminate/view": "<6.20.42|>=7,<7.30.6|>=8,<8.75",
                "imdbphp/imdbphp": "<=5.1.1",
                "impresscms/impresscms": "<=1.4.5",
                "impresspages/impresspages": "<=1.0.12",
                "in2code/femanager": "<5.5.3|>=6,<6.3.4|>=7,<7.2.3",
                "in2code/ipandlanguageredirect": "<5.1.2",
                "in2code/lux": "<17.6.1|>=18,<24.0.2",
                "innologi/typo3-appointments": "<2.0.6",
                "intelliants/subrion": "<4.2.2",
                "inter-mediator/inter-mediator": "==5.5",
                "ipl/web": "<0.10.1",
                "islandora/islandora": ">=2,<2.4.1",
                "ivankristianto/phpwhois": "<=4.3",
                "jackalope/jackalope-doctrine-dbal": "<1.7.4",
                "james-heinrich/getid3": "<1.9.21",
                "james-heinrich/phpthumb": "<1.7.12",
                "jasig/phpcas": "<1.3.3",
                "jcbrand/converse.js": "<3.3.3",
                "johnbillion/wp-crontrol": "<1.16.2",
                "joomla/application": "<1.0.13",
                "joomla/archive": "<1.1.12|>=2,<2.0.1",
                "joomla/filesystem": "<1.6.2|>=2,<2.0.1",
                "joomla/filter": "<1.4.4|>=2,<2.0.1",
                "joomla/framework": "<1.5.7|>=2.5.4,<=3.8.12",
                "joomla/input": ">=2,<2.0.2",
                "joomla/joomla-cms": ">=2.5,<3.9.12",
                "joomla/session": "<1.3.1",
                "joyqi/hyper-down": "<=2.4.27",
                "jsdecena/laracom": "<2.0.9",
                "jsmitty12/phpwhois": "<5.1",
                "juzaweb/cms": "<=3.4",
                "jweiland/events2": "<8.3.8|>=9,<9.0.6",
                "kazist/phpwhois": "<=4.2.6",
                "kelvinmo/simplexrd": "<3.1.1",
                "kevinpapst/kimai2": "<1.16.7",
                "khodakhah/nodcms": "<=3",
                "kimai/kimai": "<2.16",
                "kitodo/presentation": "<3.2.3|>=3.3,<3.3.4",
                "klaviyo/magento2-extension": ">=1,<3",
                "knplabs/knp-snappy": "<=1.4.2",
                "kohana/core": "<3.3.3",
                "krayin/laravel-crm": "<1.2.2",
                "kreait/firebase-php": ">=3.2,<3.8.1",
                "kumbiaphp/kumbiapp": "<=1.1.1",
                "la-haute-societe/tcpdf": "<6.2.22",
                "laminas/laminas-diactoros": "<2.18.1|==2.19|==2.20|==2.21|==2.22|==2.23|>=2.24,<2.24.2|>=2.25,<2.25.2",
                "laminas/laminas-form": "<2.17.1|>=3,<3.0.2|>=3.1,<3.1.1",
                "laminas/laminas-http": "<2.14.2",
                "laravel/fortify": "<1.11.1",
                "laravel/framework": "<6.20.44|>=7,<7.30.6|>=8,<8.75",
                "laravel/laravel": ">=5.4,<5.4.22",
                "laravel/socialite": ">=1,<2.0.10",
                "latte/latte": "<2.10.8",
                "lavalite/cms": "<=9|==10.1",
                "lcobucci/jwt": ">=3.4,<3.4.6|>=4,<4.0.4|>=4.1,<4.1.5",
                "league/commonmark": "<0.18.3",
                "league/flysystem": "<1.1.4|>=2,<2.1.1",
                "league/oauth2-server": ">=8.3.2,<8.4.2|>=8.5,<8.5.3",
                "lexik/jwt-authentication-bundle": "<2.10.7|>=2.11,<2.11.3",
                "libreform/libreform": ">=2,<=2.0.8",
                "librenms/librenms": "<2017.08.18",
                "liftkit/database": "<2.13.2",
                "lightsaml/lightsaml": "<1.3.5",
                "limesurvey/limesurvey": "<3.27.19",
                "livehelperchat/livehelperchat": "<=3.91",
                "livewire/livewire": ">2.2.4,<2.2.6|>=3.3.5,<3.4.9",
                "lms/routes": "<2.1.1",
                "localizationteam/l10nmgr": "<7.4|>=8,<8.7|>=9,<9.2",
                "luyadev/yii-helpers": "<1.2.1",
                "magento/community-edition": "<2.4.5|==2.4.5|>=2.4.5.0-patch1,<2.4.5.0-patch8|==2.4.6|>=2.4.6.0-patch1,<2.4.6.0-patch6|==2.4.7",
                "magento/core": "<=1.9.4.5",
                "magento/magento1ce": "<1.9.4.3-dev",
                "magento/magento1ee": ">=1,<1.14.4.3-dev",
                "magento/product-community-edition": "<2.4.4.0-patch9|>=2.4.5,<2.4.5.0-patch8|>=2.4.6,<2.4.6.0-patch6|>=2.4.7,<2.4.7.0-patch1",
                "magneto/core": "<1.9.4.4-dev",
                "maikuolan/phpmussel": ">=1,<1.6",
                "mainwp/mainwp": "<=4.4.3.3",
                "mantisbt/mantisbt": "<2.26.2",
                "marcwillmann/turn": "<0.3.3",
                "matyhtf/framework": "<3.0.6",
                "mautic/core": "<4.4.12|>=5.0.0.0-alpha,<5.0.4",
                "mdanter/ecc": "<2",
                "mediawiki/core": "<1.36.2",
                "mediawiki/matomo": "<2.4.3",
                "mediawiki/semantic-media-wiki": "<4.0.2",
                "melisplatform/melis-asset-manager": "<5.0.1",
                "melisplatform/melis-cms": "<5.0.1",
                "melisplatform/melis-front": "<5.0.1",
                "mezzio/mezzio-swoole": "<3.7|>=4,<4.3",
                "mgallegos/laravel-jqgrid": "<=1.3",
                "microsoft/microsoft-graph": ">=1.16,<1.109.1|>=2,<2.0.1",
                "microsoft/microsoft-graph-beta": "<2.0.1",
                "microsoft/microsoft-graph-core": "<2.0.2",
                "microweber/microweber": "<=2.0.16",
                "mikehaertl/php-shellcommand": "<1.6.1",
                "miniorange/miniorange-saml": "<1.4.3",
                "mittwald/typo3_forum": "<1.2.1",
                "mobiledetect/mobiledetectlib": "<2.8.32",
                "modx/revolution": "<=2.8.3.0-patch",
                "mojo42/jirafeau": "<4.4",
                "mongodb/mongodb": ">=1,<1.9.2",
                "monolog/monolog": ">=1.8,<1.12",
                "moodle/moodle": "<4.3.5|>=4.4.0.0-beta,<4.4.1",
                "mos/cimage": "<0.7.19",
                "movim/moxl": ">=0.8,<=0.10",
                "movingbytes/social-network": "<=1.2.1",
                "mpdf/mpdf": "<=7.1.7",
                "munkireport/comment": "<4.1",
                "munkireport/managedinstalls": "<2.6",
                "munkireport/munki_facts": "<1.5",
                "munkireport/munkireport": ">=2.5.3,<5.6.3",
                "munkireport/reportdata": "<3.5",
                "munkireport/softwareupdate": "<1.6",
                "mustache/mustache": ">=2,<2.14.1",
                "namshi/jose": "<2.2",
                "neoan3-apps/template": "<1.1.1",
                "neorazorx/facturascripts": "<2022.04",
                "neos/flow": ">=1,<1.0.4|>=1.1,<1.1.1|>=2,<2.0.1|>=2.3,<2.3.16|>=3,<3.0.12|>=3.1,<3.1.10|>=3.2,<3.2.13|>=3.3,<3.3.13|>=4,<4.0.6",
                "neos/form": ">=1.2,<4.3.3|>=5,<5.0.9|>=5.1,<5.1.3",
                "neos/media-browser": "<7.3.19|>=8,<8.0.16|>=8.1,<8.1.11|>=8.2,<8.2.11|>=8.3,<8.3.9",
                "neos/neos": ">=1.1,<1.1.3|>=1.2,<1.2.13|>=2,<2.0.4|>=2.3,<3.0.20|>=3.1,<3.1.18|>=3.2,<3.2.14|>=3.3,<5.3.10|>=7,<7.0.9|>=7.1,<7.1.7|>=7.2,<7.2.6|>=7.3,<7.3.4|>=8,<8.0.2",
                "neos/swiftmailer": "<5.4.5",
                "netgen/tagsbundle": ">=3.4,<3.4.11|>=4,<4.0.15",
                "nette/application": ">=2,<2.0.19|>=2.1,<2.1.13|>=2.2,<2.2.10|>=2.3,<2.3.14|>=2.4,<2.4.16|>=3,<3.0.6",
                "nette/nette": ">=2,<2.0.19|>=2.1,<2.1.13",
                "nilsteampassnet/teampass": "<3.0.10",
                "nonfiction/nterchange": "<4.1.1",
                "notrinos/notrinos-erp": "<=0.7",
                "noumo/easyii": "<=0.9",
                "novaksolutions/infusionsoft-php-sdk": "<1",
                "nukeviet/nukeviet": "<4.5.02",
                "nyholm/psr7": "<1.6.1",
                "nystudio107/craft-seomatic": "<3.4.12",
                "nzedb/nzedb": "<0.8",
                "nzo/url-encryptor-bundle": ">=4,<4.3.2|>=5,<5.0.1",
                "october/backend": "<1.1.2",
                "october/cms": "<1.0.469|==1.0.469|==1.0.471|==1.1.1",
                "october/october": "<=3.4.4",
                "october/rain": "<1.0.472|>=1.1,<1.1.2",
                "october/system": "<1.0.476|>=1.1,<1.1.12|>=2,<2.2.34|>=3,<3.5.15",
                "omeka/omeka-s": "<4.0.3",
                "onelogin/php-saml": "<2.10.4",
                "oneup/uploader-bundle": ">=1,<1.9.3|>=2,<2.1.5",
                "open-web-analytics/open-web-analytics": "<1.7.4",
                "opencart/opencart": ">=0",
                "openid/php-openid": "<2.3",
                "openmage/magento-lts": "<20.10.1",
                "opensolutions/vimbadmin": "<=3.0.15",
                "opensource-workshop/connect-cms": "<1.7.2|>=2,<2.3.2",
                "orchid/platform": ">=9,<9.4.4|>=14.0.0.0-alpha4,<14.5",
                "oro/calendar-bundle": ">=4.2,<=4.2.6|>=5,<=5.0.6|>=5.1,<5.1.1",
                "oro/commerce": ">=4.1,<5.0.11|>=5.1,<5.1.1",
                "oro/crm": ">=1.7,<1.7.4|>=3.1,<4.1.17|>=4.2,<4.2.7",
                "oro/crm-call-bundle": ">=4.2,<=4.2.5|>=5,<5.0.4|>=5.1,<5.1.1",
                "oro/customer-portal": ">=4.1,<=4.1.13|>=4.2,<=4.2.10|>=5,<=5.0.11|>=5.1,<=5.1.3",
                "oro/platform": ">=1.7,<1.7.4|>=3.1,<3.1.29|>=4.1,<4.1.17|>=4.2,<=4.2.10|>=5,<=5.0.12|>=5.1,<=5.1.3",
                "oveleon/contao-cookiebar": "<1.16.3|>=2,<2.1.3",
                "oxid-esales/oxideshop-ce": "<4.5",
                "oxid-esales/paymorrow-module": ">=1,<1.0.2|>=2,<2.0.1",
                "packbackbooks/lti-1-3-php-library": "<5",
                "padraic/humbug_get_contents": "<1.1.2",
                "pagarme/pagarme-php": "<3",
                "pagekit/pagekit": "<=1.0.18",
                "paragonie/ecc": "<2.0.1",
                "paragonie/random_compat": "<2",
                "passbolt/passbolt_api": "<4.6.2",
                "paypal/adaptivepayments-sdk-php": "<=3.9.2",
                "paypal/invoice-sdk-php": "<=3.9",
                "paypal/merchant-sdk-php": "<3.12",
                "paypal/permissions-sdk-php": "<=3.9.1",
                "pear/archive_tar": "<1.4.14",
                "pear/auth": "<1.2.4",
                "pear/crypt_gpg": "<1.6.7",
                "pear/pear": "<=1.10.1",
                "pegasus/google-for-jobs": "<1.5.1|>=2,<2.1.1",
                "personnummer/personnummer": "<3.0.2",
                "phanan/koel": "<5.1.4",
                "phenx/php-svg-lib": "<0.5.2",
                "php-censor/php-censor": "<2.0.13|>=2.1,<2.1.5",
                "php-mod/curl": "<2.3.2",
                "phpbb/phpbb": "<3.2.10|>=3.3,<3.3.1",
                "phpems/phpems": ">=6,<=6.1.3",
                "phpfastcache/phpfastcache": "<6.1.5|>=7,<7.1.2|>=8,<8.0.7",
                "phpmailer/phpmailer": "<6.5",
                "phpmussel/phpmussel": ">=1,<1.6",
                "phpmyadmin/phpmyadmin": "<5.2.1",
                "phpmyfaq/phpmyfaq": "<3.2.5|==3.2.5",
                "phpoffice/common": "<0.2.9",
                "phpoffice/phpexcel": "<1.8",
                "phpoffice/phpspreadsheet": "<1.16",
                "phpseclib/phpseclib": "<2.0.47|>=3,<3.0.36",
                "phpservermon/phpservermon": "<3.6",
                "phpsysinfo/phpsysinfo": "<3.4.3",
                "phpunit/phpunit": ">=4.8.19,<4.8.28|>=5.0.10,<5.6.3",
                "phpwhois/phpwhois": "<=4.2.5",
                "phpxmlrpc/extras": "<0.6.1",
                "phpxmlrpc/phpxmlrpc": "<4.9.2",
                "pi/pi": "<=2.5",
                "pimcore/admin-ui-classic-bundle": "<=1.5.1",
                "pimcore/customer-management-framework-bundle": "<4.0.6",
                "pimcore/data-hub": "<1.2.4",
                "pimcore/demo": "<10.3",
                "pimcore/ecommerce-framework-bundle": "<1.0.10",
                "pimcore/perspective-editor": "<1.5.1",
                "pimcore/pimcore": "<11.2.4",
                "pixelfed/pixelfed": "<0.11.11",
                "plotly/plotly.js": "<2.25.2",
                "pocketmine/bedrock-protocol": "<8.0.2",
                "pocketmine/pocketmine-mp": "<5.11.2",
                "pocketmine/raklib": ">=0.14,<0.14.6|>=0.15,<0.15.1",
                "pressbooks/pressbooks": "<5.18",
                "prestashop/autoupgrade": ">=4,<4.10.1",
                "prestashop/blockreassurance": "<=5.1.3",
                "prestashop/blockwishlist": ">=2,<2.1.1",
                "prestashop/contactform": ">=1.0.1,<4.3",
                "prestashop/gamification": "<2.3.2",
                "prestashop/prestashop": "<8.1.6",
                "prestashop/productcomments": "<5.0.2",
                "prestashop/ps_emailsubscription": "<2.6.1",
                "prestashop/ps_facetedsearch": "<3.4.1",
                "prestashop/ps_linklist": "<3.1",
                "privatebin/privatebin": "<1.4|>=1.5,<1.7.4",
                "processwire/processwire": "<=3.0.229",
                "propel/propel": ">=2.0.0.0-alpha1,<=2.0.0.0-alpha7",
                "propel/propel1": ">=1,<=1.7.1",
                "pterodactyl/panel": "<1.11.6",
                "ptheofan/yii2-statemachine": ">=2.0.0.0-RC1-dev,<=2",
                "ptrofimov/beanstalk_console": "<1.7.14",
                "pubnub/pubnub": "<6.1",
                "pusher/pusher-php-server": "<2.2.1",
                "pwweb/laravel-core": "<=0.3.6.0-beta",
                "pxlrbt/filament-excel": "<2.3.3",
                "pyrocms/pyrocms": "<=3.9.1",
                "qcubed/qcubed": "<=3.1.1",
                "quickapps/cms": "<=2.0.0.0-beta2",
                "rainlab/blog-plugin": "<1.4.1",
                "rainlab/debugbar-plugin": "<3.1",
                "rainlab/user-plugin": "<=1.4.5",
                "rankmath/seo-by-rank-math": "<=1.0.95",
                "rap2hpoutre/laravel-log-viewer": "<0.13",
                "react/http": ">=0.7,<1.9",
                "really-simple-plugins/complianz-gdpr": "<6.4.2",
                "redaxo/source": "<=5.15.1",
                "remdex/livehelperchat": "<4.29",
                "reportico-web/reportico": "<=8.1",
                "rhukster/dom-sanitizer": "<1.0.7",
                "rmccue/requests": ">=1.6,<1.8",
                "robrichards/xmlseclibs": ">=1,<3.0.4",
                "roots/soil": "<4.1",
                "rudloff/alltube": "<3.0.3",
                "s-cart/core": "<6.9",
                "s-cart/s-cart": "<6.9",
                "sabberworm/php-css-parser": ">=1,<1.0.1|>=2,<2.0.1|>=3,<3.0.1|>=4,<4.0.1|>=5,<5.0.9|>=5.1,<5.1.3|>=5.2,<5.2.1|>=6,<6.0.2|>=7,<7.0.4|>=8,<8.0.1|>=8.1,<8.1.1|>=8.2,<8.2.1|>=8.3,<8.3.1",
                "sabre/dav": ">=1.6,<1.7.11|>=1.8,<1.8.9",
                "scheb/two-factor-bundle": "<3.26|>=4,<4.11",
                "sensiolabs/connect": "<4.2.3",
                "serluck/phpwhois": "<=4.2.6",
                "sfroemken/url_redirect": "<=1.2.1",
                "sheng/yiicms": "<=1.2",
                "shopware/core": "<=6.5.8.12|>=6.6,<=6.6.5",
                "shopware/platform": "<=6.5.8.12|>=6.6,<=6.6.5",
                "shopware/production": "<=6.3.5.2",
                "shopware/shopware": "<=5.7.17",
                "shopware/storefront": "<=6.4.8.1|>=6.5.8,<6.5.8.7-dev",
                "shopxo/shopxo": "<=6.1",
                "showdoc/showdoc": "<2.10.4",
                "silverstripe-australia/advancedreports": ">=1,<=2",
                "silverstripe/admin": "<1.13.19|>=2,<2.1.8",
                "silverstripe/assets": ">=1,<1.11.1",
                "silverstripe/cms": "<4.11.3",
                "silverstripe/comments": ">=1.3,<3.1.1",
                "silverstripe/forum": "<=0.6.1|>=0.7,<=0.7.3",
                "silverstripe/framework": "<5.2.16",
                "silverstripe/graphql": ">=2,<2.0.5|>=3,<3.8.2|>=4,<4.3.7|>=5,<5.1.3",
                "silverstripe/hybridsessions": ">=1,<2.4.1|>=2.5,<2.5.1",
                "silverstripe/recipe-cms": ">=4.5,<4.5.3",
                "silverstripe/registry": ">=2.1,<2.1.2|>=2.2,<2.2.1",
                "silverstripe/reports": "<5.2.3",
                "silverstripe/restfulserver": ">=1,<1.0.9|>=2,<2.0.4|>=2.1,<2.1.2",
                "silverstripe/silverstripe-omnipay": "<2.5.2|>=3,<3.0.2|>=3.1,<3.1.4|>=3.2,<3.2.1",
                "silverstripe/subsites": ">=2,<2.6.1",
                "silverstripe/taxonomy": ">=1.3,<1.3.1|>=2,<2.0.1",
                "silverstripe/userforms": "<3|>=5,<5.4.2",
                "silverstripe/versioned-admin": ">=1,<1.11.1",
                "simple-updates/phpwhois": "<=1",
                "simplesamlphp/saml2": "<1.10.6|>=2,<2.3.8|>=3,<3.1.4|==5.0.0.0-alpha12",
                "simplesamlphp/simplesamlphp": "<1.18.6",
                "simplesamlphp/simplesamlphp-module-infocard": "<1.0.1",
                "simplesamlphp/simplesamlphp-module-openid": "<1",
                "simplesamlphp/simplesamlphp-module-openidprovider": "<0.9",
                "simplesamlphp/xml-security": "==1.6.11",
                "simplito/elliptic-php": "<1.0.6",
                "sitegeist/fluid-components": "<3.5",
                "sjbr/sr-freecap": "<2.4.6|>=2.5,<2.5.3",
                "slim/psr7": "<1.4.1|>=1.5,<1.5.1|>=1.6,<1.6.1",
                "slim/slim": "<2.6",
                "slub/slub-events": "<3.0.3",
                "smarty/smarty": "<4.5.3|>=5,<5.1.1",
                "snipe/snipe-it": "<6.4.2",
                "socalnick/scn-social-auth": "<1.15.2",
                "socialiteproviders/steam": "<1.1",
                "spatie/browsershot": "<3.57.4",
                "spatie/image-optimizer": "<1.7.3",
                "spipu/html2pdf": "<5.2.8",
                "spoon/library": "<1.4.1",
                "spoonity/tcpdf": "<6.2.22",
                "squizlabs/php_codesniffer": ">=1,<2.8.1|>=3,<3.0.1",
                "ssddanbrown/bookstack": "<24.05.1",
                "statamic/cms": "<4.46|>=5.3,<5.6.2",
                "stormpath/sdk": "<9.9.99",
                "studio-42/elfinder": "<=2.1.64",
                "studiomitte/friendlycaptcha": "<0.1.4",
                "subhh/libconnect": "<7.0.8|>=8,<8.1",
                "sukohi/surpass": "<1",
                "sulu/form-bundle": ">=2,<2.5.3",
                "sulu/sulu": "<1.6.44|>=2,<2.4.17|>=2.5,<2.5.13",
                "sumocoders/framework-user-bundle": "<1.4",
                "superbig/craft-audit": "<3.0.2",
                "swag/paypal": "<5.4.4",
                "swiftmailer/swiftmailer": "<6.2.5",
                "swiftyedit/swiftyedit": "<1.2",
                "sylius/admin-bundle": ">=1,<1.0.17|>=1.1,<1.1.9|>=1.2,<1.2.2",
                "sylius/grid": ">=1,<1.1.19|>=1.2,<1.2.18|>=1.3,<1.3.13|>=1.4,<1.4.5|>=1.5,<1.5.1",
                "sylius/grid-bundle": "<1.10.1",
                "sylius/paypal-plugin": ">=1,<1.2.4|>=1.3,<1.3.1",
                "sylius/resource-bundle": ">=1,<1.3.14|>=1.4,<1.4.7|>=1.5,<1.5.2|>=1.6,<1.6.4",
                "sylius/sylius": "<1.12.19|>=1.13.0.0-alpha1,<1.13.4",
                "symbiote/silverstripe-multivaluefield": ">=3,<3.1",
                "symbiote/silverstripe-queuedjobs": ">=3,<3.0.2|>=3.1,<3.1.4|>=4,<4.0.7|>=4.1,<4.1.2|>=4.2,<4.2.4|>=4.3,<4.3.3|>=4.4,<4.4.3|>=4.5,<4.5.1|>=4.6,<4.6.4",
                "symbiote/silverstripe-seed": "<6.0.3",
                "symbiote/silverstripe-versionedfiles": "<=2.0.3",
                "symfont/process": ">=0",
                "symfony/cache": ">=3.1,<3.4.35|>=4,<4.2.12|>=4.3,<4.3.8",
                "symfony/dependency-injection": ">=2,<2.0.17|>=2.7,<2.7.51|>=2.8,<2.8.50|>=3,<3.4.26|>=4,<4.1.12|>=4.2,<4.2.7",
                "symfony/error-handler": ">=4.4,<4.4.4|>=5,<5.0.4",
                "symfony/form": ">=2.3,<2.3.35|>=2.4,<2.6.12|>=2.7,<2.7.50|>=2.8,<2.8.49|>=3,<3.4.20|>=4,<4.0.15|>=4.1,<4.1.9|>=4.2,<4.2.1",
                "symfony/framework-bundle": ">=2,<2.3.18|>=2.4,<2.4.8|>=2.5,<2.5.2|>=2.7,<2.7.51|>=2.8,<2.8.50|>=3,<3.4.26|>=4,<4.1.12|>=4.2,<4.2.7|>=5.3.14,<5.3.15|>=5.4.3,<5.4.4|>=6.0.3,<6.0.4",
                "symfony/http-foundation": ">=2,<2.8.52|>=3,<3.4.35|>=4,<4.2.12|>=4.3,<4.3.8|>=4.4,<4.4.7|>=5,<5.0.7",
                "symfony/http-kernel": ">=2,<4.4.50|>=5,<5.4.20|>=6,<6.0.20|>=6.1,<6.1.12|>=6.2,<6.2.6",
                "symfony/intl": ">=2.7,<2.7.38|>=2.8,<2.8.31|>=3,<3.2.14|>=3.3,<3.3.13",
                "symfony/maker-bundle": ">=1.27,<1.29.2|>=1.30,<1.31.1",
                "symfony/mime": ">=4.3,<4.3.8",
                "symfony/phpunit-bridge": ">=2.8,<2.8.50|>=3,<3.4.26|>=4,<4.1.12|>=4.2,<4.2.7",
                "symfony/polyfill": ">=1,<1.10",
                "symfony/polyfill-php55": ">=1,<1.10",
                "symfony/proxy-manager-bridge": ">=2.7,<2.7.51|>=2.8,<2.8.50|>=3,<3.4.26|>=4,<4.1.12|>=4.2,<4.2.7",
                "symfony/routing": ">=2,<2.0.19",
                "symfony/security": ">=2,<2.7.51|>=2.8,<3.4.49|>=4,<4.4.24|>=5,<5.2.8",
                "symfony/security-bundle": ">=2,<4.4.50|>=5,<5.4.20|>=6,<6.0.20|>=6.1,<6.1.12|>=6.2,<6.2.6",
                "symfony/security-core": ">=2.4,<2.6.13|>=2.7,<2.7.9|>=2.7.30,<2.7.32|>=2.8,<3.4.49|>=4,<4.4.24|>=5,<5.2.9",
                "symfony/security-csrf": ">=2.4,<2.7.48|>=2.8,<2.8.41|>=3,<3.3.17|>=3.4,<3.4.11|>=4,<4.0.11",
                "symfony/security-guard": ">=2.8,<3.4.48|>=4,<4.4.23|>=5,<5.2.8",
                "symfony/security-http": ">=2.3,<2.3.41|>=2.4,<2.7.51|>=2.8,<2.8.50|>=3,<3.4.26|>=4,<4.2.12|>=4.3,<4.3.8|>=4.4,<4.4.7|>=5,<5.0.7|>=5.1,<5.2.8|>=5.3,<5.3.2|>=5.4,<5.4.31|>=6,<6.3.8",
                "symfony/serializer": ">=2,<2.0.11|>=4.1,<4.4.35|>=5,<5.3.12",
                "symfony/symfony": ">=2,<4.4.51|>=5,<5.4.31|>=6,<6.3.8",
                "symfony/translation": ">=2,<2.0.17",
                "symfony/twig-bridge": ">=2,<4.4.51|>=5,<5.4.31|>=6,<6.3.8",
                "symfony/ux-autocomplete": "<2.11.2",
                "symfony/validator": ">=2,<2.0.24|>=2.1,<2.1.12|>=2.2,<2.2.5|>=2.3,<2.3.3",
                "symfony/var-exporter": ">=4.2,<4.2.12|>=4.3,<4.3.8",
                "symfony/web-profiler-bundle": ">=2,<2.3.19|>=2.4,<2.4.9|>=2.5,<2.5.4",
                "symfony/webhook": ">=6.3,<6.3.8",
                "symfony/yaml": ">=2,<2.0.22|>=2.1,<2.1.7|>=2.2.0.0-beta1,<2.2.0.0-beta2",
                "symphonycms/symphony-2": "<2.6.4",
                "t3/dce": "<0.11.5|>=2.2,<2.6.2",
                "t3g/svg-sanitizer": "<1.0.3",
                "t3s/content-consent": "<1.0.3|>=2,<2.0.2",
                "tastyigniter/tastyigniter": "<3.3",
                "tcg/voyager": "<=1.4",
                "tecnickcom/tcpdf": "<=6.7.4",
                "terminal42/contao-tablelookupwizard": "<3.3.5",
                "thelia/backoffice-default-template": ">=2.1,<2.1.2",
                "thelia/thelia": ">=2.1,<2.1.3",
                "theonedemon/phpwhois": "<=4.2.5",
                "thinkcmf/thinkcmf": "<6.0.8",
                "thorsten/phpmyfaq": "<3.2.2",
                "tikiwiki/tiki-manager": "<=17.1",
                "timber/timber": ">=0.16.6,<1.23.1|>=1.24,<1.24.1|>=2,<2.1",
                "tinymce/tinymce": "<7.2",
                "tinymighty/wiki-seo": "<1.2.2",
                "titon/framework": "<9.9.99",
                "tobiasbg/tablepress": "<=2.0.0.0-RC1",
                "topthink/framework": "<6.0.17|>=6.1,<6.1.5|>=8,<8.0.4",
                "topthink/think": "<=6.1.1",
                "topthink/thinkphp": "<=3.2.3",
                "torrentpier/torrentpier": "<=2.4.3",
                "tpwd/ke_search": "<4.0.3|>=4.1,<4.6.6|>=5,<5.0.2",
                "tribalsystems/zenario": "<9.5.60602",
                "truckersmp/phpwhois": "<=4.3.1",
                "ttskch/pagination-service-provider": "<1",
                "twbs/bootstrap": "<=3.4.1|>=4,<=4.6.2",
                "twig/twig": "<1.44.7|>=2,<2.15.3|>=3,<3.4.3",
                "typo3/cms": "<9.5.29|>=10,<10.4.35|>=11,<11.5.23|>=12,<12.2",
                "typo3/cms-backend": "<4.1.14|>=4.2,<4.2.15|>=4.3,<4.3.7|>=4.4,<4.4.4|>=7,<=7.6.50|>=8,<=8.7.39|>=9,<=9.5.24|>=10,<=10.4.13|>=11,<=11.1",
                "typo3/cms-core": "<=8.7.56|>=9,<=9.5.47|>=10,<=10.4.44|>=11,<=11.5.36|>=12,<=12.4.14|>=13,<=13.1",
                "typo3/cms-extbase": "<6.2.24|>=7,<7.6.8|==8.1.1",
                "typo3/cms-fluid": "<4.3.4|>=4.4,<4.4.1",
                "typo3/cms-form": ">=8,<=8.7.39|>=9,<=9.5.24|>=10,<=10.4.13|>=11,<=11.1",
                "typo3/cms-frontend": "<4.3.9|>=4.4,<4.4.5",
                "typo3/cms-install": "<4.1.14|>=4.2,<4.2.16|>=4.3,<4.3.9|>=4.4,<4.4.5|>=12.2,<12.4.8",
                "typo3/cms-rte-ckeditor": ">=9.5,<9.5.42|>=10,<10.4.39|>=11,<11.5.30",
                "typo3/flow": ">=1,<1.0.4|>=1.1,<1.1.1|>=2,<2.0.1|>=2.3,<2.3.16|>=3,<3.0.12|>=3.1,<3.1.10|>=3.2,<3.2.13|>=3.3,<3.3.13|>=4,<4.0.6",
                "typo3/html-sanitizer": ">=1,<=1.5.2|>=2,<=2.1.3",
                "typo3/neos": ">=1.1,<1.1.3|>=1.2,<1.2.13|>=2,<2.0.4|>=2.3,<2.3.99|>=3,<3.0.20|>=3.1,<3.1.18|>=3.2,<3.2.14|>=3.3,<3.3.23|>=4,<4.0.17|>=4.1,<4.1.16|>=4.2,<4.2.12|>=4.3,<4.3.3",
                "typo3/phar-stream-wrapper": ">=1,<2.1.1|>=3,<3.1.1",
                "typo3/swiftmailer": ">=4.1,<4.1.99|>=5.4,<5.4.5",
                "typo3fluid/fluid": ">=2,<2.0.8|>=2.1,<2.1.7|>=2.2,<2.2.4|>=2.3,<2.3.7|>=2.4,<2.4.4|>=2.5,<2.5.11|>=2.6,<2.6.10",
                "ua-parser/uap-php": "<3.8",
                "uasoft-indonesia/badaso": "<=2.9.7",
                "unisharp/laravel-filemanager": "<2.6.4",
                "userfrosting/userfrosting": ">=0.3.1,<4.6.3",
                "usmanhalalit/pixie": "<1.0.3|>=2,<2.0.2",
                "uvdesk/community-skeleton": "<=1.1.1",
                "uvdesk/core-framework": "<=1.1.1",
                "vanilla/safecurl": "<0.9.2",
                "verbb/comments": "<1.5.5",
                "verbb/formie": "<2.1.6",
                "verbb/image-resizer": "<2.0.9",
                "verbb/knock-knock": "<1.2.8",
                "verot/class.upload.php": "<=2.1.6",
                "villagedefrance/opencart-overclocked": "<=1.11.1",
                "vova07/yii2-fileapi-widget": "<0.1.9",
                "vrana/adminer": "<4.8.1",
                "vufind/vufind": ">=2,<9.1.1",
                "waldhacker/hcaptcha": "<2.1.2",
                "wallabag/tcpdf": "<6.2.22",
                "wallabag/wallabag": "<2.6.7",
                "wanglelecc/laracms": "<=1.0.3",
                "web-auth/webauthn-framework": ">=3.3,<3.3.4|>=4.5,<4.9",
                "web-auth/webauthn-lib": ">=4.5,<4.9",
                "web-feet/coastercms": "==5.5",
                "webbuilders-group/silverstripe-kapost-bridge": "<0.4",
                "webcoast/deferred-image-processing": "<1.0.2",
                "webklex/laravel-imap": "<5.3",
                "webklex/php-imap": "<5.3",
                "webpa/webpa": "<3.1.2",
                "wikibase/wikibase": "<=1.39.3",
                "wikimedia/parsoid": "<0.12.2",
                "willdurand/js-translation-bundle": "<2.1.1",
                "winter/wn-backend-module": "<1.2.4",
                "winter/wn-dusk-plugin": "<2.1",
                "winter/wn-system-module": "<1.2.4",
                "wintercms/winter": "<=1.2.3",
                "woocommerce/woocommerce": "<6.6|>=8.8,<8.8.5|>=8.9,<8.9.3",
                "wp-cli/wp-cli": ">=0.12,<2.5",
                "wp-graphql/wp-graphql": "<=1.14.5",
                "wp-premium/gravityforms": "<2.4.21",
                "wpanel/wpanel4-cms": "<=4.3.1",
                "wpcloud/wp-stateless": "<3.2",
                "wpglobus/wpglobus": "<=1.9.6",
                "wwbn/avideo": "<14.3",
                "xataface/xataface": "<3",
                "xpressengine/xpressengine": "<3.0.15",
                "yab/quarx": "<2.4.5",
                "yeswiki/yeswiki": "<4.1",
                "yetiforce/yetiforce-crm": "<=6.4",
                "yidashi/yii2cmf": "<=2",
                "yii2mod/yii2-cms": "<1.9.2",
                "yiisoft/yii": "<1.1.29",
                "yiisoft/yii2": "<2.0.49.4-dev",
                "yiisoft/yii2-authclient": "<2.2.15",
                "yiisoft/yii2-bootstrap": "<2.0.4",
                "yiisoft/yii2-dev": "<2.0.43",
                "yiisoft/yii2-elasticsearch": "<2.0.5",
                "yiisoft/yii2-gii": "<=2.2.4",
                "yiisoft/yii2-jui": "<2.0.4",
                "yiisoft/yii2-redis": "<2.0.8",
                "yikesinc/yikes-inc-easy-mailchimp-extender": "<6.8.6",
                "yoast-seo-for-typo3/yoast_seo": "<7.2.3",
                "yourls/yourls": "<=1.8.2",
                "yuan1994/tpadmin": "<=1.3.12",
                "zencart/zencart": "<=1.5.7.0-beta",
                "zendesk/zendesk_api_client_php": "<2.2.11",
                "zendframework/zend-cache": ">=2.4,<2.4.8|>=2.5,<2.5.3",
                "zendframework/zend-captcha": ">=2,<2.4.9|>=2.5,<2.5.2",
                "zendframework/zend-crypt": ">=2,<2.4.9|>=2.5,<2.5.2",
                "zendframework/zend-db": "<2.2.10|>=2.3,<2.3.5",
                "zendframework/zend-developer-tools": ">=1.2.2,<1.2.3",
                "zendframework/zend-diactoros": "<1.8.4",
                "zendframework/zend-feed": "<2.10.3",
                "zendframework/zend-form": ">=2,<2.2.7|>=2.3,<2.3.1",
                "zendframework/zend-http": "<2.8.1",
                "zendframework/zend-json": ">=2.1,<2.1.6|>=2.2,<2.2.6",
                "zendframework/zend-ldap": ">=2,<2.0.99|>=2.1,<2.1.99|>=2.2,<2.2.8|>=2.3,<2.3.3",
                "zendframework/zend-mail": "<2.4.11|>=2.5,<2.7.2",
                "zendframework/zend-navigation": ">=2,<2.2.7|>=2.3,<2.3.1",
                "zendframework/zend-session": ">=2,<2.2.9|>=2.3,<2.3.4",
                "zendframework/zend-validator": ">=2.3,<2.3.6",
                "zendframework/zend-view": ">=2,<2.2.7|>=2.3,<2.3.1",
                "zendframework/zend-xmlrpc": ">=2.1,<2.1.6|>=2.2,<2.2.6",
                "zendframework/zendframework": "<=3",
                "zendframework/zendframework1": "<1.12.20",
                "zendframework/zendopenid": "<2.0.2",
                "zendframework/zendrest": "<2.0.2",
                "zendframework/zendservice-amazon": "<2.0.3",
                "zendframework/zendservice-api": "<1",
                "zendframework/zendservice-audioscrobbler": "<2.0.2",
                "zendframework/zendservice-nirvanix": "<2.0.2",
                "zendframework/zendservice-slideshare": "<2.0.2",
                "zendframework/zendservice-technorati": "<2.0.2",
                "zendframework/zendservice-windowsazure": "<2.0.2",
                "zendframework/zendxml": ">=1,<1.0.1",
                "zenstruck/collection": "<0.2.1",
                "zetacomponents/mail": "<1.8.2",
                "zf-commons/zfc-user": "<1.2.2",
                "zfcampus/zf-apigility-doctrine": ">=1,<1.0.3",
                "zfr/zfr-oauth2-server-module": "<0.1.2",
                "zoujingli/thinkadmin": "<=6.1.53"
            },
            "default-branch": true,
            "type": "metapackage",
            "notification-url": "https://packagist.org/downloads/",
            "license": [
                "MIT"
            ],
            "authors": [
                {
                    "name": "Marco Pivetta",
                    "email": "ocramius@gmail.com",
                    "role": "maintainer"
                },
                {
                    "name": "Ilya Tribusean",
                    "email": "slash3b@gmail.com",
                    "role": "maintainer"
                }
            ],
            "description": "Prevents installation of composer packages with known security vulnerabilities: no API, simply require it",
            "keywords": [
                "dev"
            ],
            "support": {
                "issues": "https://github.com/Roave/SecurityAdvisories/issues",
                "source": "https://github.com/Roave/SecurityAdvisories/tree/latest"
            },
            "funding": [
                {
                    "url": "https://github.com/Ocramius",
                    "type": "github"
                },
                {
                    "url": "https://tidelift.com/funding/github/packagist/roave/security-advisories",
                    "type": "tidelift"
                }
            ],
            "time": "2024-08-23T19:04:38+00:00"
        }
    ],
    "aliases": [],
    "minimum-stability": "stable",
    "stability-flags": {
        "nextcloud/ocp": 20,
        "roave/security-advisories": 20
    },
    "prefer-stable": false,
    "prefer-lowest": false,
    "platform": {
        "php": "^8.1"
    },
    "platform-dev": [],
    "platform-overrides": {
        "php": "8.1"
    },
    "plugin-api-version": "2.6.0"
}<|MERGE_RESOLUTION|>--- conflicted
+++ resolved
@@ -4,11 +4,7 @@
         "Read more about it at https://getcomposer.org/doc/01-basic-usage.md#installing-dependencies",
         "This file is @generated automatically"
     ],
-<<<<<<< HEAD
-    "content-hash": "3193ed51e84595e145477b2d5f146005",
-=======
     "content-hash": "6efb8dacdd1908354ace68b453c8a04f",
->>>>>>> e06ea386
     "packages": [
         {
             "name": "adbario/php-dot-notation",
@@ -3662,8 +3658,80 @@
             "time": "2024-05-31T14:49:08+00:00"
         },
         {
-            "name": "symfony/var-dumper",
-            "version": "v6.4.11",
+            "name": "symfony/yaml",
+            "version": "v6.4.12",
+            "source": {
+                "type": "git",
+                "url": "https://github.com/symfony/yaml.git",
+                "reference": "762ee56b2649659380e0ef4d592d807bc17b7971"
+            },
+            "dist": {
+                "type": "zip",
+                "url": "https://api.github.com/repos/symfony/yaml/zipball/762ee56b2649659380e0ef4d592d807bc17b7971",
+                "reference": "762ee56b2649659380e0ef4d592d807bc17b7971",
+                "shasum": ""
+            },
+            "require": {
+                "php": ">=8.1",
+                "symfony/deprecation-contracts": "^2.5|^3",
+                "symfony/polyfill-ctype": "^1.8"
+            },
+            "conflict": {
+                "symfony/console": "<5.4"
+            },
+            "require-dev": {
+                "symfony/console": "^5.4|^6.0|^7.0"
+            },
+            "bin": [
+                "Resources/bin/yaml-lint"
+            ],
+            "type": "library",
+            "autoload": {
+                "psr-4": {
+                    "Symfony\\Component\\Yaml\\": ""
+                },
+                "exclude-from-classmap": [
+                    "/Tests/"
+                ]
+            },
+            "notification-url": "https://packagist.org/downloads/",
+            "license": [
+                "MIT"
+            ],
+            "authors": [
+                {
+                    "name": "Fabien Potencier",
+                    "email": "fabien@symfony.com"
+                },
+                {
+                    "name": "Symfony Community",
+                    "homepage": "https://symfony.com/contributors"
+                }
+            ],
+            "description": "Loads and dumps YAML files",
+            "homepage": "https://symfony.com",
+            "support": {
+                "source": "https://github.com/symfony/yaml/tree/v6.4.12"
+            },
+            "funding": [
+                {
+                    "url": "https://symfony.com/sponsor",
+                    "type": "custom"
+                },
+                {
+                    "url": "https://github.com/fabpot",
+                    "type": "github"
+                },
+                {
+                    "url": "https://tidelift.com/funding/github/packagist/symfony/symfony",
+                    "type": "tidelift"
+                }
+            ],
+            "time": "2024-09-17T12:47:12+00:00"
+        },
+        {
+            "name": "twig/twig",
+            "version": "v3.14.0",
             "source": {
                 "type": "git",
                 "url": "https://github.com/symfony/var-dumper.git",
@@ -3822,78 +3890,6 @@
                 }
             ],
             "time": "2024-06-24T15:53:56+00:00"
-        },
-        {
-            "name": "symfony/yaml",
-            "version": "v6.4.12",
-            "source": {
-                "type": "git",
-                "url": "https://github.com/symfony/yaml.git",
-                "reference": "762ee56b2649659380e0ef4d592d807bc17b7971"
-            },
-            "dist": {
-                "type": "zip",
-                "url": "https://api.github.com/repos/symfony/yaml/zipball/762ee56b2649659380e0ef4d592d807bc17b7971",
-                "reference": "762ee56b2649659380e0ef4d592d807bc17b7971",
-                "shasum": ""
-            },
-            "require": {
-                "php": ">=8.1",
-                "symfony/deprecation-contracts": "^2.5|^3",
-                "symfony/polyfill-ctype": "^1.8"
-            },
-            "conflict": {
-                "symfony/console": "<5.4"
-            },
-            "require-dev": {
-                "symfony/console": "^5.4|^6.0|^7.0"
-            },
-            "bin": [
-                "Resources/bin/yaml-lint"
-            ],
-            "type": "library",
-            "autoload": {
-                "psr-4": {
-                    "Symfony\\Component\\Yaml\\": ""
-                },
-                "exclude-from-classmap": [
-                    "/Tests/"
-                ]
-            },
-            "notification-url": "https://packagist.org/downloads/",
-            "license": [
-                "MIT"
-            ],
-            "authors": [
-                {
-                    "name": "Fabien Potencier",
-                    "email": "fabien@symfony.com"
-                },
-                {
-                    "name": "Symfony Community",
-                    "homepage": "https://symfony.com/contributors"
-                }
-            ],
-            "description": "Loads and dumps YAML files",
-            "homepage": "https://symfony.com",
-            "support": {
-                "source": "https://github.com/symfony/yaml/tree/v6.4.12"
-            },
-            "funding": [
-                {
-                    "url": "https://symfony.com/sponsor",
-                    "type": "custom"
-                },
-                {
-                    "url": "https://github.com/fabpot",
-                    "type": "github"
-                },
-                {
-                    "url": "https://tidelift.com/funding/github/packagist/symfony/symfony",
-                    "type": "tidelift"
-                }
-            ],
-            "time": "2024-09-17T12:47:12+00:00"
         },
         {
             "name": "twig/twig",
